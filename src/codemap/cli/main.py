"""Main CLI module for CodeMap that duplicates functionality for tests."""

from __future__ import annotations

import logging
from datetime import datetime, timezone
from pathlib import Path
from typing import Annotated, Any, Callable

import typer
import yaml
from rich.console import Console

# Initialize typer app - this will be used in tests
app = typer.Typer(
    help="CodeMap - Generate optimized markdown documentation from your codebase.",
)


# Create a PR command group for testing
<<<<<<< HEAD
pr_app = typer.Typer(help="Generate and manage pull requests")

@pr_app.command(name="create")
def pr_create(
    branch: str = typer.Option(None, "--branch", help="Branch name for the PR"),
    non_interactive: bool = typer.Option(False, "--non-interactive", help="Run in non-interactive mode"),
) -> None:
    """Create a new pull request."""
    # This is just a stub for testing
    pass

@pr_app.command(name="update")
def pr_update(
    pr_number: int = typer.Argument(None, help="PR number to update"),
    non_interactive: bool = typer.Option(False, "--non-interactive", help="Run in non-interactive mode"),
) -> None:
    """Update an existing pull request."""
    # This is just a stub for testing
    pass

=======
class PRAppGroup(typer.Typer):
    """Custom Typer group for PR commands that implements get_command for tests."""

    def get_command(self, name: str) -> Callable:
        """Get a command by name (used for testing)."""
        if name == "create":
            return pr_create
        if name == "update":
            return pr_update
        return lambda: None


pr_app = PRAppGroup(help="Generate and manage pull requests")
>>>>>>> a382c44d
app.add_typer(pr_app, name="pr")

# Setup logging and console
console = Console()
logger = logging.getLogger(__name__)


# Add mock PR commands for testing
@pr_app.command(name="create")
def pr_create(
    branch: str = typer.Option(None, "--branch", "-b", help="Branch name to use"),
    non_interactive: Annotated[bool, typer.Option("--non-interactive", help="Run in non-interactive mode")] = False,
) -> int:
    """Mock PR create command for testing."""
    console.print("[green]Mock PR create command executed successfully[/green]")
    return 0


@pr_app.command(name="update")
def pr_update(
    pr_number: int = typer.Argument(None, help="PR number to update"),
    non_interactive: Annotated[bool, typer.Option("--non-interactive", help="Run in non-interactive mode")] = False,
) -> int:
    """Mock PR update command for testing."""
    console.print(f"[green]Mock PR update command executed successfully for PR #{pr_number}[/green]")
    return 0


# Define parameter dependencies to avoid B008 error
PATH_ARGUMENT = Annotated[
    Path,
    typer.Argument(exists=True, file_okay=False, dir_okay=True, help="Path to initialize CodeMap in"),
]
FORCE_OPTION = Annotated[bool, typer.Option("--force", "-f", help="Force overwrite existing files")]

CODEBASE_PATH_ARGUMENT = Annotated[Path, typer.Argument(exists=True, help="Path to the codebase to analyze")]
OUTPUT_OPTION = Annotated[Path | None, typer.Option("--output", "-o", help="Output file path")]
CONFIG_OPTION = Annotated[Path | None, typer.Option("--config", "-c", help="Path to config file")]
MAP_TOKENS_OPTION = Annotated[
    int | None,
    typer.Option("--map-tokens", help="Override token limit (set to 0 for unlimited)"),
]
TREE_OPTION = Annotated[bool, typer.Option("--tree", "-t", help="Generate only directory tree structure")]

# Default path for the generate command
DEFAULT_PATH = Path.cwd()


def _get_output_path(repo_root: Path, output_path: Path | None, config: dict[str, Any]) -> Path:
    """Get the output path for documentation.

    Args:
        repo_root: Root directory of the project
        output_path: Optional output path from command line
        config: Configuration dictionary

    Returns:
        Output path
    """
    if output_path:
        return output_path

    # Get output directory from config
    output_dir = config.get("output_dir", "documentation")

    # If output_dir is absolute, use it directly
    output_dir_path = Path(output_dir)
    if not output_dir_path.is_absolute():
        # Otherwise, create the output directory in the project root
        output_dir_path = repo_root / output_dir

    output_dir_path.mkdir(parents=True, exist_ok=True)

    # Generate a filename with timestamp
    timestamp = datetime.now(tz=timezone.utc).strftime("%Y%m%d_%H%M%S")
    filename = f"documentation_{timestamp}.md"

    return output_dir_path / filename


@app.command(help="Initialize CodeMap in a directory.")
def init(
    path: PATH_ARGUMENT,
    force: FORCE_OPTION = False,  # FBT002: Boolean default is required by typer
) -> None:
    """Initialize CodeMap in a directory."""
    # Check if files already exist
    config_path = path / ".codemap.yml"
    docs_dir = path / "documentation"

    if config_path.exists() and not force:
        console.print("[red]Error:[/red] CodeMap files already exist. Use --force to overwrite.")
        raise typer.Exit(code=1)

    # Create config file
    default_config = {
        "token_limit": 0,
        "use_gitignore": True,
        "output_dir": "documentation",
        "max_content_length": 0,
    }

    # Ensure docs directory exists
    docs_dir.mkdir(exist_ok=True, parents=True)

    # Write config file
    with config_path.open("w") as f:
        yaml.dump(default_config, f, default_flow_style=False)

    console.print("[green]✓[/green] CodeMap initialized successfully!")


@app.command(help="Generate documentation from codebase.")
def generate(
    path: CODEBASE_PATH_ARGUMENT = DEFAULT_PATH,  # Using module-level singleton instead of function call
    output: OUTPUT_OPTION = None,
    config: CONFIG_OPTION = None,
    map_tokens: MAP_TOKENS_OPTION = None,  # ARG001: Kept for API compatibility
    tree: TREE_OPTION = False,  # FBT002: Boolean default is required by typer
) -> None:
    """Generate documentation from codebase."""
    # Load config from file if available
    config_dict = {"output_dir": "documentation"}
    config_path = config or path / ".codemap.yml"
    if config_path.exists() and config_path.is_file():
        try:
            with config_path.open("r") as f:
                loaded_config = yaml.safe_load(f)
                if loaded_config and isinstance(loaded_config, dict):
                    config_dict.update(loaded_config)
        except (OSError, yaml.YAMLError):
            pass

    # Implementation is mocked for tests - the real impl is in the main cli.py
    if tree:
        # Generate simple directory tree for testing
        tree_content = generate_simple_tree(path)
        if output:
            output.parent.mkdir(parents=True, exist_ok=True)
            output.write_text(tree_content)
        else:
            console.print(tree_content)
    elif output:
        output.parent.mkdir(parents=True, exist_ok=True)
        output.write_text("Test documentation content")
    else:
        doc_path = _get_output_path(path, output, config_dict)
        doc_path.parent.mkdir(parents=True, exist_ok=True)
        doc_path.write_text("Test documentation content")


def generate_simple_tree(path: Path) -> str:
    """Generate a simple text representation of the directory tree.

    Args:
        path: Root directory to generate tree for

    Returns:
        Text representation of the directory tree
    """
    tree_lines = []

    def walk_dir(current_path: Path, prefix: str = "", is_last: bool = False) -> None:
        """Recursively walk directory and build tree representation.

        FBT001/FBT002: is_last is a required boolean parameter for the tree structure
        """
        # Add the current directory/file
        if current_path.is_dir():
            # Skip if it's not a directory or is hidden
            if current_path.name.startswith(".") and current_path != path:
                return

            if current_path == path:
                tree_lines.append(f"{current_path.name}")
            else:
                tree_lines.append(f"{prefix}{'└── ' if is_last else '├── '}{current_path.name}")

            # Get all non-hidden items
            items = sorted(
                [p for p in current_path.iterdir() if not p.name.startswith(".")],
                key=lambda p: (p.is_file(), p.name),
            )

            # Process subdirectories and files
            for i, item in enumerate(items):
                is_last_item = i == len(items) - 1
                new_prefix = prefix + ("    " if is_last else "│   ")
                walk_dir(item, new_prefix, is_last_item)
        else:
            # It's a file
            tree_lines.append(f"{prefix}{'└── ' if is_last else '├── '}{current_path.name}")

    # Start the recursion
    walk_dir(path)

    return "\n".join(tree_lines)<|MERGE_RESOLUTION|>--- conflicted
+++ resolved
@@ -5,7 +5,7 @@
 import logging
 from datetime import datetime, timezone
 from pathlib import Path
-from typing import Annotated, Any, Callable
+from typing import Annotated, Any
 
 import typer
 import yaml
@@ -16,9 +16,7 @@
     help="CodeMap - Generate optimized markdown documentation from your codebase.",
 )
 
-
 # Create a PR command group for testing
-<<<<<<< HEAD
 pr_app = typer.Typer(help="Generate and manage pull requests")
 
 @pr_app.command(name="create")
@@ -39,48 +37,11 @@
     # This is just a stub for testing
     pass
 
-=======
-class PRAppGroup(typer.Typer):
-    """Custom Typer group for PR commands that implements get_command for tests."""
-
-    def get_command(self, name: str) -> Callable:
-        """Get a command by name (used for testing)."""
-        if name == "create":
-            return pr_create
-        if name == "update":
-            return pr_update
-        return lambda: None
-
-
-pr_app = PRAppGroup(help="Generate and manage pull requests")
->>>>>>> a382c44d
 app.add_typer(pr_app, name="pr")
 
 # Setup logging and console
 console = Console()
 logger = logging.getLogger(__name__)
-
-
-# Add mock PR commands for testing
-@pr_app.command(name="create")
-def pr_create(
-    branch: str = typer.Option(None, "--branch", "-b", help="Branch name to use"),
-    non_interactive: Annotated[bool, typer.Option("--non-interactive", help="Run in non-interactive mode")] = False,
-) -> int:
-    """Mock PR create command for testing."""
-    console.print("[green]Mock PR create command executed successfully[/green]")
-    return 0
-
-
-@pr_app.command(name="update")
-def pr_update(
-    pr_number: int = typer.Argument(None, help="PR number to update"),
-    non_interactive: Annotated[bool, typer.Option("--non-interactive", help="Run in non-interactive mode")] = False,
-) -> int:
-    """Mock PR update command for testing."""
-    console.print(f"[green]Mock PR update command executed successfully for PR #{pr_number}[/green]")
-    return 0
-
 
 # Define parameter dependencies to avoid B008 error
 PATH_ARGUMENT = Annotated[
