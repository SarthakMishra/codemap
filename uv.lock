version = 1
requires-python = ">=3.12"
resolution-markers = [
    "python_full_version >= '3.13'",
    "python_full_version < '3.13'",
]

[[package]]
name = "aiohappyeyeballs"
version = "2.6.1"
source = { registry = "https://pypi.org/simple" }
sdist = { url = "https://files.pythonhosted.org/packages/26/30/f84a107a9c4331c14b2b586036f40965c128aa4fee4dda5d3d51cb14ad54/aiohappyeyeballs-2.6.1.tar.gz", hash = "sha256:c3f9d0113123803ccadfdf3f0faa505bc78e6a72d1cc4806cbd719826e943558", size = 22760 }
wheels = [
    { url = "https://files.pythonhosted.org/packages/0f/15/5bf3b99495fb160b63f95972b81750f18f7f4e02ad051373b669d17d44f2/aiohappyeyeballs-2.6.1-py3-none-any.whl", hash = "sha256:f349ba8f4b75cb25c99c5c2d84e997e485204d2902a9597802b0371f09331fb8", size = 15265 },
]

[[package]]
name = "aiohttp"
version = "3.11.18"
source = { registry = "https://pypi.org/simple" }
dependencies = [
    { name = "aiohappyeyeballs" },
    { name = "aiosignal" },
    { name = "attrs" },
    { name = "frozenlist" },
    { name = "multidict" },
    { name = "propcache" },
    { name = "yarl" },
]
sdist = { url = "https://files.pythonhosted.org/packages/63/e7/fa1a8c00e2c54b05dc8cb5d1439f627f7c267874e3f7bb047146116020f9/aiohttp-3.11.18.tar.gz", hash = "sha256:ae856e1138612b7e412db63b7708735cff4d38d0399f6a5435d3dac2669f558a", size = 7678653 }
wheels = [
    { url = "https://files.pythonhosted.org/packages/b5/d2/5bc436f42bf4745c55f33e1e6a2d69e77075d3e768e3d1a34f96ee5298aa/aiohttp-3.11.18-cp312-cp312-macosx_10_13_universal2.whl", hash = "sha256:63d71eceb9cad35d47d71f78edac41fcd01ff10cacaa64e473d1aec13fa02df2", size = 706671 },
    { url = "https://files.pythonhosted.org/packages/fe/d0/2dbabecc4e078c0474abb40536bbde717fb2e39962f41c5fc7a216b18ea7/aiohttp-3.11.18-cp312-cp312-macosx_10_13_x86_64.whl", hash = "sha256:d1929da615840969929e8878d7951b31afe0bac883d84418f92e5755d7b49508", size = 466169 },
    { url = "https://files.pythonhosted.org/packages/70/84/19edcf0b22933932faa6e0be0d933a27bd173da02dc125b7354dff4d8da4/aiohttp-3.11.18-cp312-cp312-macosx_11_0_arm64.whl", hash = "sha256:7d0aebeb2392f19b184e3fdd9e651b0e39cd0f195cdb93328bd124a1d455cd0e", size = 457554 },
    { url = "https://files.pythonhosted.org/packages/32/d0/e8d1f034ae5624a0f21e4fb3feff79342ce631f3a4d26bd3e58b31ef033b/aiohttp-3.11.18-cp312-cp312-manylinux_2_17_aarch64.manylinux2014_aarch64.whl", hash = "sha256:3849ead845e8444f7331c284132ab314b4dac43bfae1e3cf350906d4fff4620f", size = 1690154 },
    { url = "https://files.pythonhosted.org/packages/16/de/2f9dbe2ac6f38f8495562077131888e0d2897e3798a0ff3adda766b04a34/aiohttp-3.11.18-cp312-cp312-manylinux_2_17_ppc64le.manylinux2014_ppc64le.whl", hash = "sha256:5e8452ad6b2863709f8b3d615955aa0807bc093c34b8e25b3b52097fe421cb7f", size = 1733402 },
    { url = "https://files.pythonhosted.org/packages/e0/04/bd2870e1e9aef990d14b6df2a695f17807baf5c85a4c187a492bda569571/aiohttp-3.11.18-cp312-cp312-manylinux_2_17_s390x.manylinux2014_s390x.whl", hash = "sha256:3b8d2b42073611c860a37f718b3d61ae8b4c2b124b2e776e2c10619d920350ec", size = 1783958 },
    { url = "https://files.pythonhosted.org/packages/23/06/4203ffa2beb5bedb07f0da0f79b7d9039d1c33f522e0d1a2d5b6218e6f2e/aiohttp-3.11.18-cp312-cp312-manylinux_2_17_x86_64.manylinux2014_x86_64.whl", hash = "sha256:40fbf91f6a0ac317c0a07eb328a1384941872f6761f2e6f7208b63c4cc0a7ff6", size = 1695288 },
    { url = "https://files.pythonhosted.org/packages/30/b2/e2285dda065d9f29ab4b23d8bcc81eb881db512afb38a3f5247b191be36c/aiohttp-3.11.18-cp312-cp312-manylinux_2_5_i686.manylinux1_i686.manylinux_2_17_i686.manylinux2014_i686.whl", hash = "sha256:44ff5625413fec55216da5eaa011cf6b0a2ed67a565914a212a51aa3755b0009", size = 1618871 },
    { url = "https://files.pythonhosted.org/packages/57/e0/88f2987885d4b646de2036f7296ebea9268fdbf27476da551c1a7c158bc0/aiohttp-3.11.18-cp312-cp312-musllinux_1_2_aarch64.whl", hash = "sha256:7f33a92a2fde08e8c6b0c61815521324fc1612f397abf96eed86b8e31618fdb4", size = 1646262 },
    { url = "https://files.pythonhosted.org/packages/e0/19/4d2da508b4c587e7472a032290b2981f7caeca82b4354e19ab3df2f51d56/aiohttp-3.11.18-cp312-cp312-musllinux_1_2_armv7l.whl", hash = "sha256:11d5391946605f445ddafda5eab11caf310f90cdda1fd99865564e3164f5cff9", size = 1677431 },
    { url = "https://files.pythonhosted.org/packages/eb/ae/047473ea50150a41440f3265f53db1738870b5a1e5406ece561ca61a3bf4/aiohttp-3.11.18-cp312-cp312-musllinux_1_2_i686.whl", hash = "sha256:3cc314245deb311364884e44242e00c18b5896e4fe6d5f942e7ad7e4cb640adb", size = 1637430 },
    { url = "https://files.pythonhosted.org/packages/11/32/c6d1e3748077ce7ee13745fae33e5cb1dac3e3b8f8787bf738a93c94a7d2/aiohttp-3.11.18-cp312-cp312-musllinux_1_2_ppc64le.whl", hash = "sha256:0f421843b0f70740772228b9e8093289924359d306530bcd3926f39acbe1adda", size = 1703342 },
    { url = "https://files.pythonhosted.org/packages/c5/1d/a3b57bfdbe285f0d45572d6d8f534fd58761da3e9cbc3098372565005606/aiohttp-3.11.18-cp312-cp312-musllinux_1_2_s390x.whl", hash = "sha256:e220e7562467dc8d589e31c1acd13438d82c03d7f385c9cd41a3f6d1d15807c1", size = 1740600 },
    { url = "https://files.pythonhosted.org/packages/a5/71/f9cd2fed33fa2b7ce4d412fb7876547abb821d5b5520787d159d0748321d/aiohttp-3.11.18-cp312-cp312-musllinux_1_2_x86_64.whl", hash = "sha256:ab2ef72f8605046115bc9aa8e9d14fd49086d405855f40b79ed9e5c1f9f4faea", size = 1695131 },
    { url = "https://files.pythonhosted.org/packages/97/97/d1248cd6d02b9de6aa514793d0dcb20099f0ec47ae71a933290116c070c5/aiohttp-3.11.18-cp312-cp312-win32.whl", hash = "sha256:12a62691eb5aac58d65200c7ae94d73e8a65c331c3a86a2e9670927e94339ee8", size = 412442 },
    { url = "https://files.pythonhosted.org/packages/33/9a/e34e65506e06427b111e19218a99abf627638a9703f4b8bcc3e3021277ed/aiohttp-3.11.18-cp312-cp312-win_amd64.whl", hash = "sha256:364329f319c499128fd5cd2d1c31c44f234c58f9b96cc57f743d16ec4f3238c8", size = 439444 },
    { url = "https://files.pythonhosted.org/packages/0a/18/be8b5dd6b9cf1b2172301dbed28e8e5e878ee687c21947a6c81d6ceaa15d/aiohttp-3.11.18-cp313-cp313-macosx_10_13_universal2.whl", hash = "sha256:474215ec618974054cf5dc465497ae9708543cbfc312c65212325d4212525811", size = 699833 },
    { url = "https://files.pythonhosted.org/packages/0d/84/ecdc68e293110e6f6f6d7b57786a77555a85f70edd2b180fb1fafaff361a/aiohttp-3.11.18-cp313-cp313-macosx_10_13_x86_64.whl", hash = "sha256:6ced70adf03920d4e67c373fd692123e34d3ac81dfa1c27e45904a628567d804", size = 462774 },
    { url = "https://files.pythonhosted.org/packages/d7/85/f07718cca55884dad83cc2433746384d267ee970e91f0dcc75c6d5544079/aiohttp-3.11.18-cp313-cp313-macosx_11_0_arm64.whl", hash = "sha256:2d9f6c0152f8d71361905aaf9ed979259537981f47ad099c8b3d81e0319814bd", size = 454429 },
    { url = "https://files.pythonhosted.org/packages/82/02/7f669c3d4d39810db8842c4e572ce4fe3b3a9b82945fdd64affea4c6947e/aiohttp-3.11.18-cp313-cp313-manylinux_2_17_aarch64.manylinux2014_aarch64.whl", hash = "sha256:a35197013ed929c0aed5c9096de1fc5a9d336914d73ab3f9df14741668c0616c", size = 1670283 },
    { url = "https://files.pythonhosted.org/packages/ec/79/b82a12f67009b377b6c07a26bdd1b81dab7409fc2902d669dbfa79e5ac02/aiohttp-3.11.18-cp313-cp313-manylinux_2_17_ppc64le.manylinux2014_ppc64le.whl", hash = "sha256:540b8a1f3a424f1af63e0af2d2853a759242a1769f9f1ab053996a392bd70118", size = 1717231 },
    { url = "https://files.pythonhosted.org/packages/a6/38/d5a1f28c3904a840642b9a12c286ff41fc66dfa28b87e204b1f242dbd5e6/aiohttp-3.11.18-cp313-cp313-manylinux_2_17_s390x.manylinux2014_s390x.whl", hash = "sha256:f9e6710ebebfce2ba21cee6d91e7452d1125100f41b906fb5af3da8c78b764c1", size = 1769621 },
    { url = "https://files.pythonhosted.org/packages/53/2d/deb3749ba293e716b5714dda06e257f123c5b8679072346b1eb28b766a0b/aiohttp-3.11.18-cp313-cp313-manylinux_2_17_x86_64.manylinux2014_x86_64.whl", hash = "sha256:f8af2ef3b4b652ff109f98087242e2ab974b2b2b496304063585e3d78de0b000", size = 1678667 },
    { url = "https://files.pythonhosted.org/packages/b8/a8/04b6e11683a54e104b984bd19a9790eb1ae5f50968b601bb202d0406f0ff/aiohttp-3.11.18-cp313-cp313-manylinux_2_5_i686.manylinux1_i686.manylinux_2_17_i686.manylinux2014_i686.whl", hash = "sha256:28c3f975e5ae3dbcbe95b7e3dcd30e51da561a0a0f2cfbcdea30fc1308d72137", size = 1601592 },
    { url = "https://files.pythonhosted.org/packages/5e/9d/c33305ae8370b789423623f0e073d09ac775cd9c831ac0f11338b81c16e0/aiohttp-3.11.18-cp313-cp313-musllinux_1_2_aarch64.whl", hash = "sha256:c28875e316c7b4c3e745172d882d8a5c835b11018e33432d281211af35794a93", size = 1621679 },
    { url = "https://files.pythonhosted.org/packages/56/45/8e9a27fff0538173d47ba60362823358f7a5f1653c6c30c613469f94150e/aiohttp-3.11.18-cp313-cp313-musllinux_1_2_armv7l.whl", hash = "sha256:13cd38515568ae230e1ef6919e2e33da5d0f46862943fcda74e7e915096815f3", size = 1656878 },
    { url = "https://files.pythonhosted.org/packages/84/5b/8c5378f10d7a5a46b10cb9161a3aac3eeae6dba54ec0f627fc4ddc4f2e72/aiohttp-3.11.18-cp313-cp313-musllinux_1_2_i686.whl", hash = "sha256:0e2a92101efb9f4c2942252c69c63ddb26d20f46f540c239ccfa5af865197bb8", size = 1620509 },
    { url = "https://files.pythonhosted.org/packages/9e/2f/99dee7bd91c62c5ff0aa3c55f4ae7e1bc99c6affef780d7777c60c5b3735/aiohttp-3.11.18-cp313-cp313-musllinux_1_2_ppc64le.whl", hash = "sha256:e6d3e32b8753c8d45ac550b11a1090dd66d110d4ef805ffe60fa61495360b3b2", size = 1680263 },
    { url = "https://files.pythonhosted.org/packages/03/0a/378745e4ff88acb83e2d5c884a4fe993a6e9f04600a4560ce0e9b19936e3/aiohttp-3.11.18-cp313-cp313-musllinux_1_2_s390x.whl", hash = "sha256:ea4cf2488156e0f281f93cc2fd365025efcba3e2d217cbe3df2840f8c73db261", size = 1715014 },
    { url = "https://files.pythonhosted.org/packages/f6/0b/b5524b3bb4b01e91bc4323aad0c2fcaebdf2f1b4d2eb22743948ba364958/aiohttp-3.11.18-cp313-cp313-musllinux_1_2_x86_64.whl", hash = "sha256:9d4df95ad522c53f2b9ebc07f12ccd2cb15550941e11a5bbc5ddca2ca56316d7", size = 1666614 },
    { url = "https://files.pythonhosted.org/packages/c7/b7/3d7b036d5a4ed5a4c704e0754afe2eef24a824dfab08e6efbffb0f6dd36a/aiohttp-3.11.18-cp313-cp313-win32.whl", hash = "sha256:cdd1bbaf1e61f0d94aced116d6e95fe25942f7a5f42382195fd9501089db5d78", size = 411358 },
    { url = "https://files.pythonhosted.org/packages/1e/3c/143831b32cd23b5263a995b2a1794e10aa42f8a895aae5074c20fda36c07/aiohttp-3.11.18-cp313-cp313-win_amd64.whl", hash = "sha256:bdd619c27e44382cf642223f11cfd4d795161362a5a1fc1fa3940397bc89db01", size = 437658 },
]

[[package]]
name = "aiolimiter"
version = "1.2.1"
source = { registry = "https://pypi.org/simple" }
sdist = { url = "https://files.pythonhosted.org/packages/f1/23/b52debf471f7a1e42e362d959a3982bdcb4fe13a5d46e63d28868807a79c/aiolimiter-1.2.1.tar.gz", hash = "sha256:e02a37ea1a855d9e832252a105420ad4d15011505512a1a1d814647451b5cca9", size = 7185 }
wheels = [
    { url = "https://files.pythonhosted.org/packages/f3/ba/df6e8e1045aebc4778d19b8a3a9bc1808adb1619ba94ca354d9ba17d86c3/aiolimiter-1.2.1-py3-none-any.whl", hash = "sha256:d3f249e9059a20badcb56b61601a83556133655c11d1eb3dd3e04ff069e5f3c7", size = 6711 },
]

[[package]]
name = "aiosignal"
version = "1.3.2"
source = { registry = "https://pypi.org/simple" }
dependencies = [
    { name = "frozenlist" },
]
sdist = { url = "https://files.pythonhosted.org/packages/ba/b5/6d55e80f6d8a08ce22b982eafa278d823b541c925f11ee774b0b9c43473d/aiosignal-1.3.2.tar.gz", hash = "sha256:a8c255c66fafb1e499c9351d0bf32ff2d8a0321595ebac3b93713656d2436f54", size = 19424 }
wheels = [
    { url = "https://files.pythonhosted.org/packages/ec/6a/bc7e17a3e87a2985d3e8f4da4cd0f481060eb78fb08596c42be62c90a4d9/aiosignal-1.3.2-py2.py3-none-any.whl", hash = "sha256:45cde58e409a301715980c2b01d0c28bdde3770d8290b5eb2173759d9acb31a5", size = 7597 },
]

[[package]]
name = "annotated-types"
version = "0.7.0"
source = { registry = "https://pypi.org/simple" }
sdist = { url = "https://files.pythonhosted.org/packages/ee/67/531ea369ba64dcff5ec9c3402f9f51bf748cec26dde048a2f973a4eea7f5/annotated_types-0.7.0.tar.gz", hash = "sha256:aff07c09a53a08bc8cfccb9c85b05f1aa9a2a6f23728d790723543408344ce89", size = 16081 }
wheels = [
    { url = "https://files.pythonhosted.org/packages/78/b6/6307fbef88d9b5ee7421e68d78a9f162e0da4900bc5f5793f6d3d0e34fb8/annotated_types-0.7.0-py3-none-any.whl", hash = "sha256:1f02e8b43a8fbbc3f3e0d4f0f4bfc8131bcb4eebe8849b8e5c773f3a1c582a53", size = 13643 },
]

[[package]]
name = "anyio"
version = "4.9.0"
source = { registry = "https://pypi.org/simple" }
dependencies = [
    { name = "idna" },
    { name = "sniffio" },
    { name = "typing-extensions", marker = "python_full_version < '3.13'" },
]
sdist = { url = "https://files.pythonhosted.org/packages/95/7d/4c1bd541d4dffa1b52bd83fb8527089e097a106fc90b467a7313b105f840/anyio-4.9.0.tar.gz", hash = "sha256:673c0c244e15788651a4ff38710fea9675823028a6f08a5eda409e0c9840a028", size = 190949 }
wheels = [
    { url = "https://files.pythonhosted.org/packages/a1/ee/48ca1a7c89ffec8b6a0c5d02b89c305671d5ffd8d3c94acf8b8c408575bb/anyio-4.9.0-py3-none-any.whl", hash = "sha256:9f76d541cad6e36af7beb62e978876f3b41e3e04f2c1fbf0884604c0a9c4d93c", size = 100916 },
]

[[package]]
name = "astroid"
version = "3.3.9"
source = { registry = "https://pypi.org/simple" }
sdist = { url = "https://files.pythonhosted.org/packages/39/33/536530122a22a7504b159bccaf30a1f76aa19d23028bd8b5009eb9b2efea/astroid-3.3.9.tar.gz", hash = "sha256:622cc8e3048684aa42c820d9d218978021c3c3d174fb03a9f0d615921744f550", size = 398731 }
wheels = [
    { url = "https://files.pythonhosted.org/packages/de/80/c749efbd8eef5ea77c7d6f1956e8fbfb51963b7f93ef79647afd4d9886e3/astroid-3.3.9-py3-none-any.whl", hash = "sha256:d05bfd0acba96a7bd43e222828b7d9bc1e138aaeb0649707908d3702a9831248", size = 275339 },
]

[[package]]
name = "asyncer"
version = "0.0.8"
source = { registry = "https://pypi.org/simple" }
dependencies = [
    { name = "anyio" },
]
sdist = { url = "https://files.pythonhosted.org/packages/ff/67/7ea59c3e69eaeee42e7fc91a5be67ca5849c8979acac2b920249760c6af2/asyncer-0.0.8.tar.gz", hash = "sha256:a589d980f57e20efb07ed91d0dbe67f1d2fd343e7142c66d3a099f05c620739c", size = 18217 }
wheels = [
    { url = "https://files.pythonhosted.org/packages/8a/04/15b6ca6b7842eda2748bda0a0af73f2d054e9344320f8bba01f994294bcb/asyncer-0.0.8-py3-none-any.whl", hash = "sha256:5920d48fc99c8f8f0f1576e1882f5022885589c5fcbc46ce4224ec3e53776eeb", size = 9209 },
]

[[package]]
name = "asyncer"
version = "0.0.8"
source = { registry = "https://pypi.org/simple" }
dependencies = [
    { name = "anyio" },
]
sdist = { url = "https://files.pythonhosted.org/packages/ff/67/7ea59c3e69eaeee42e7fc91a5be67ca5849c8979acac2b920249760c6af2/asyncer-0.0.8.tar.gz", hash = "sha256:a589d980f57e20efb07ed91d0dbe67f1d2fd343e7142c66d3a099f05c620739c", size = 18217 }
wheels = [
    { url = "https://files.pythonhosted.org/packages/8a/04/15b6ca6b7842eda2748bda0a0af73f2d054e9344320f8bba01f994294bcb/asyncer-0.0.8-py3-none-any.whl", hash = "sha256:5920d48fc99c8f8f0f1576e1882f5022885589c5fcbc46ce4224ec3e53776eeb", size = 9209 },
]

[[package]]
name = "asyncer"
version = "0.0.8"
source = { registry = "https://pypi.org/simple" }
dependencies = [
    { name = "anyio" },
]
sdist = { url = "https://files.pythonhosted.org/packages/ff/67/7ea59c3e69eaeee42e7fc91a5be67ca5849c8979acac2b920249760c6af2/asyncer-0.0.8.tar.gz", hash = "sha256:a589d980f57e20efb07ed91d0dbe67f1d2fd343e7142c66d3a099f05c620739c", size = 18217 }
wheels = [
    { url = "https://files.pythonhosted.org/packages/8a/04/15b6ca6b7842eda2748bda0a0af73f2d054e9344320f8bba01f994294bcb/asyncer-0.0.8-py3-none-any.whl", hash = "sha256:5920d48fc99c8f8f0f1576e1882f5022885589c5fcbc46ce4224ec3e53776eeb", size = 9209 },
]

[[package]]
name = "attrs"
version = "25.3.0"
source = { registry = "https://pypi.org/simple" }
sdist = { url = "https://files.pythonhosted.org/packages/5a/b0/1367933a8532ee6ff8d63537de4f1177af4bff9f3e829baf7331f595bb24/attrs-25.3.0.tar.gz", hash = "sha256:75d7cefc7fb576747b2c81b4442d4d4a1ce0900973527c011d1030fd3bf4af1b", size = 812032 }
wheels = [
    { url = "https://files.pythonhosted.org/packages/77/06/bb80f5f86020c4551da315d78b3ab75e8228f89f0162f2c3a819e407941a/attrs-25.3.0-py3-none-any.whl", hash = "sha256:427318ce031701fea540783410126f03899a97ffc6f61596ad581ac2e40e3bc3", size = 63815 },
]

[[package]]
name = "babel"
version = "2.17.0"
source = { registry = "https://pypi.org/simple" }
sdist = { url = "https://files.pythonhosted.org/packages/7d/6b/d52e42361e1aa00709585ecc30b3f9684b3ab62530771402248b1b1d6240/babel-2.17.0.tar.gz", hash = "sha256:0c54cffb19f690cdcc52a3b50bcbf71e07a808d1c80d549f2459b9d2cf0afb9d", size = 9951852 }
wheels = [
    { url = "https://files.pythonhosted.org/packages/b7/b8/3fe70c75fe32afc4bb507f75563d39bc5642255d1d94f1f23604725780bf/babel-2.17.0-py3-none-any.whl", hash = "sha256:4d0b53093fdfb4b21c92b5213dba5a1b23885afa8383709427046b21c366e5f2", size = 10182537 },
]

[[package]]
name = "backrefs"
version = "5.8"
source = { registry = "https://pypi.org/simple" }
sdist = { url = "https://files.pythonhosted.org/packages/6c/46/caba1eb32fa5784428ab401a5487f73db4104590ecd939ed9daaf18b47e0/backrefs-5.8.tar.gz", hash = "sha256:2cab642a205ce966af3dd4b38ee36009b31fa9502a35fd61d59ccc116e40a6bd", size = 6773994 }
wheels = [
    { url = "https://files.pythonhosted.org/packages/bf/cb/d019ab87fe70e0fe3946196d50d6a4428623dc0c38a6669c8cae0320fbf3/backrefs-5.8-py310-none-any.whl", hash = "sha256:c67f6638a34a5b8730812f5101376f9d41dc38c43f1fdc35cb54700f6ed4465d", size = 380337 },
    { url = "https://files.pythonhosted.org/packages/a9/86/abd17f50ee21b2248075cb6924c6e7f9d23b4925ca64ec660e869c2633f1/backrefs-5.8-py311-none-any.whl", hash = "sha256:2e1c15e4af0e12e45c8701bd5da0902d326b2e200cafcd25e49d9f06d44bb61b", size = 392142 },
    { url = "https://files.pythonhosted.org/packages/b3/04/7b415bd75c8ab3268cc138c76fa648c19495fcc7d155508a0e62f3f82308/backrefs-5.8-py312-none-any.whl", hash = "sha256:bbef7169a33811080d67cdf1538c8289f76f0942ff971222a16034da88a73486", size = 398021 },
    { url = "https://files.pythonhosted.org/packages/04/b8/60dcfb90eb03a06e883a92abbc2ab95c71f0d8c9dd0af76ab1d5ce0b1402/backrefs-5.8-py313-none-any.whl", hash = "sha256:e3a63b073867dbefd0536425f43db618578528e3896fb77be7141328642a1585", size = 399915 },
    { url = "https://files.pythonhosted.org/packages/0c/37/fb6973edeb700f6e3d6ff222400602ab1830446c25c7b4676d8de93e65b8/backrefs-5.8-py39-none-any.whl", hash = "sha256:a66851e4533fb5b371aa0628e1fee1af05135616b86140c9d787a2ffdf4b8fdc", size = 380336 },
]

[[package]]
name = "beautifulsoup4"
version = "4.13.4"
source = { registry = "https://pypi.org/simple" }
dependencies = [
    { name = "soupsieve" },
    { name = "typing-extensions" },
]
sdist = { url = "https://files.pythonhosted.org/packages/d8/e4/0c4c39e18fd76d6a628d4dd8da40543d136ce2d1752bd6eeeab0791f4d6b/beautifulsoup4-4.13.4.tar.gz", hash = "sha256:dbb3c4e1ceae6aefebdaf2423247260cd062430a410e38c66f2baa50a8437195", size = 621067 }
wheels = [
    { url = "https://files.pythonhosted.org/packages/50/cd/30110dc0ffcf3b131156077b90e9f60ed75711223f306da4db08eff8403b/beautifulsoup4-4.13.4-py3-none-any.whl", hash = "sha256:9bbbb14bfde9d79f38b8cd5f8c7c85f4b8f2523190ebed90e950a8dea4cb1c4b", size = 187285 },
]

[[package]]
name = "build"
version = "1.2.2.post1"
source = { registry = "https://pypi.org/simple" }
dependencies = [
    { name = "colorama", marker = "os_name == 'nt'" },
    { name = "packaging" },
    { name = "pyproject-hooks" },
]
sdist = { url = "https://files.pythonhosted.org/packages/7d/46/aeab111f8e06793e4f0e421fcad593d547fb8313b50990f31681ee2fb1ad/build-1.2.2.post1.tar.gz", hash = "sha256:b36993e92ca9375a219c99e606a122ff365a760a2d4bba0caa09bd5278b608b7", size = 46701 }
wheels = [
    { url = "https://files.pythonhosted.org/packages/84/c2/80633736cd183ee4a62107413def345f7e6e3c01563dbca1417363cf957e/build-1.2.2.post1-py3-none-any.whl", hash = "sha256:1d61c0887fa860c01971625baae8bdd338e517b836a2f70dd1f7aa3a6b2fc5b5", size = 22950 },
]

[[package]]
name = "cairocffi"
version = "1.7.1"
source = { registry = "https://pypi.org/simple" }
dependencies = [
    { name = "cffi" },
]
sdist = { url = "https://files.pythonhosted.org/packages/70/c5/1a4dc131459e68a173cbdab5fad6b524f53f9c1ef7861b7698e998b837cc/cairocffi-1.7.1.tar.gz", hash = "sha256:2e48ee864884ec4a3a34bfa8c9ab9999f688286eb714a15a43ec9d068c36557b", size = 88096 }
wheels = [
    { url = "https://files.pythonhosted.org/packages/93/d8/ba13451aa6b745c49536e87b6bf8f629b950e84bd0e8308f7dc6883b67e2/cairocffi-1.7.1-py3-none-any.whl", hash = "sha256:9803a0e11f6c962f3b0ae2ec8ba6ae45e957a146a004697a1ac1bbf16b073b3f", size = 75611 },
]

[[package]]
name = "cairosvg"
version = "2.7.1"
source = { registry = "https://pypi.org/simple" }
dependencies = [
    { name = "cairocffi" },
    { name = "cssselect2" },
    { name = "defusedxml" },
    { name = "pillow" },
    { name = "tinycss2" },
]
sdist = { url = "https://files.pythonhosted.org/packages/d5/e6/ec5900b724e3c44af7f6f51f719919137284e5da4aabe96508baec8a1b40/CairoSVG-2.7.1.tar.gz", hash = "sha256:432531d72347291b9a9ebfb6777026b607563fd8719c46ee742db0aef7271ba0", size = 8399085 }
wheels = [
    { url = "https://files.pythonhosted.org/packages/01/a5/1866b42151f50453f1a0d28fc4c39f5be5f412a2e914f33449c42daafdf1/CairoSVG-2.7.1-py3-none-any.whl", hash = "sha256:8a5222d4e6c3f86f1f7046b63246877a63b49923a1cd202184c3a634ef546b3b", size = 43235 },
]

[[package]]
name = "certifi"
version = "2025.4.26"
source = { registry = "https://pypi.org/simple" }
sdist = { url = "https://files.pythonhosted.org/packages/e8/9e/c05b3920a3b7d20d3d3310465f50348e5b3694f4f88c6daf736eef3024c4/certifi-2025.4.26.tar.gz", hash = "sha256:0a816057ea3cdefcef70270d2c515e4506bbc954f417fa5ade2021213bb8f0c6", size = 160705 }
wheels = [
    { url = "https://files.pythonhosted.org/packages/4a/7e/3db2bd1b1f9e95f7cddca6d6e75e2f2bd9f51b1246e546d88addca0106bd/certifi-2025.4.26-py3-none-any.whl", hash = "sha256:30350364dfe371162649852c63336a15c70c6510c2ad5015b21c2345311805f3", size = 159618 },
]

[[package]]
name = "cffi"
version = "1.17.1"
source = { registry = "https://pypi.org/simple" }
dependencies = [
    { name = "pycparser" },
]
sdist = { url = "https://files.pythonhosted.org/packages/fc/97/c783634659c2920c3fc70419e3af40972dbaf758daa229a7d6ea6135c90d/cffi-1.17.1.tar.gz", hash = "sha256:1c39c6016c32bc48dd54561950ebd6836e1670f2ae46128f67cf49e789c52824", size = 516621 }
wheels = [
    { url = "https://files.pythonhosted.org/packages/5a/84/e94227139ee5fb4d600a7a4927f322e1d4aea6fdc50bd3fca8493caba23f/cffi-1.17.1-cp312-cp312-macosx_10_9_x86_64.whl", hash = "sha256:805b4371bf7197c329fcb3ead37e710d1bca9da5d583f5073b799d5c5bd1eee4", size = 183178 },
    { url = "https://files.pythonhosted.org/packages/da/ee/fb72c2b48656111c4ef27f0f91da355e130a923473bf5ee75c5643d00cca/cffi-1.17.1-cp312-cp312-macosx_11_0_arm64.whl", hash = "sha256:733e99bc2df47476e3848417c5a4540522f234dfd4ef3ab7fafdf555b082ec0c", size = 178840 },
    { url = "https://files.pythonhosted.org/packages/cc/b6/db007700f67d151abadf508cbfd6a1884f57eab90b1bb985c4c8c02b0f28/cffi-1.17.1-cp312-cp312-manylinux_2_12_i686.manylinux2010_i686.manylinux_2_17_i686.manylinux2014_i686.whl", hash = "sha256:1257bdabf294dceb59f5e70c64a3e2f462c30c7ad68092d01bbbfb1c16b1ba36", size = 454803 },
    { url = "https://files.pythonhosted.org/packages/1a/df/f8d151540d8c200eb1c6fba8cd0dfd40904f1b0682ea705c36e6c2e97ab3/cffi-1.17.1-cp312-cp312-manylinux_2_17_aarch64.manylinux2014_aarch64.whl", hash = "sha256:da95af8214998d77a98cc14e3a3bd00aa191526343078b530ceb0bd710fb48a5", size = 478850 },
    { url = "https://files.pythonhosted.org/packages/28/c0/b31116332a547fd2677ae5b78a2ef662dfc8023d67f41b2a83f7c2aa78b1/cffi-1.17.1-cp312-cp312-manylinux_2_17_ppc64le.manylinux2014_ppc64le.whl", hash = "sha256:d63afe322132c194cf832bfec0dc69a99fb9bb6bbd550f161a49e9e855cc78ff", size = 485729 },
    { url = "https://files.pythonhosted.org/packages/91/2b/9a1ddfa5c7f13cab007a2c9cc295b70fbbda7cb10a286aa6810338e60ea1/cffi-1.17.1-cp312-cp312-manylinux_2_17_s390x.manylinux2014_s390x.whl", hash = "sha256:f79fc4fc25f1c8698ff97788206bb3c2598949bfe0fef03d299eb1b5356ada99", size = 471256 },
    { url = "https://files.pythonhosted.org/packages/b2/d5/da47df7004cb17e4955df6a43d14b3b4ae77737dff8bf7f8f333196717bf/cffi-1.17.1-cp312-cp312-manylinux_2_17_x86_64.manylinux2014_x86_64.whl", hash = "sha256:b62ce867176a75d03a665bad002af8e6d54644fad99a3c70905c543130e39d93", size = 479424 },
    { url = "https://files.pythonhosted.org/packages/0b/ac/2a28bcf513e93a219c8a4e8e125534f4f6db03e3179ba1c45e949b76212c/cffi-1.17.1-cp312-cp312-musllinux_1_1_aarch64.whl", hash = "sha256:386c8bf53c502fff58903061338ce4f4950cbdcb23e2902d86c0f722b786bbe3", size = 484568 },
    { url = "https://files.pythonhosted.org/packages/d4/38/ca8a4f639065f14ae0f1d9751e70447a261f1a30fa7547a828ae08142465/cffi-1.17.1-cp312-cp312-musllinux_1_1_x86_64.whl", hash = "sha256:4ceb10419a9adf4460ea14cfd6bc43d08701f0835e979bf821052f1805850fe8", size = 488736 },
    { url = "https://files.pythonhosted.org/packages/86/c5/28b2d6f799ec0bdecf44dced2ec5ed43e0eb63097b0f58c293583b406582/cffi-1.17.1-cp312-cp312-win32.whl", hash = "sha256:a08d7e755f8ed21095a310a693525137cfe756ce62d066e53f502a83dc550f65", size = 172448 },
    { url = "https://files.pythonhosted.org/packages/50/b9/db34c4755a7bd1cb2d1603ac3863f22bcecbd1ba29e5ee841a4bc510b294/cffi-1.17.1-cp312-cp312-win_amd64.whl", hash = "sha256:51392eae71afec0d0c8fb1a53b204dbb3bcabcb3c9b807eedf3e1e6ccf2de903", size = 181976 },
    { url = "https://files.pythonhosted.org/packages/8d/f8/dd6c246b148639254dad4d6803eb6a54e8c85c6e11ec9df2cffa87571dbe/cffi-1.17.1-cp313-cp313-macosx_10_13_x86_64.whl", hash = "sha256:f3a2b4222ce6b60e2e8b337bb9596923045681d71e5a082783484d845390938e", size = 182989 },
    { url = "https://files.pythonhosted.org/packages/8b/f1/672d303ddf17c24fc83afd712316fda78dc6fce1cd53011b839483e1ecc8/cffi-1.17.1-cp313-cp313-macosx_11_0_arm64.whl", hash = "sha256:0984a4925a435b1da406122d4d7968dd861c1385afe3b45ba82b750f229811e2", size = 178802 },
    { url = "https://files.pythonhosted.org/packages/0e/2d/eab2e858a91fdff70533cab61dcff4a1f55ec60425832ddfdc9cd36bc8af/cffi-1.17.1-cp313-cp313-manylinux_2_12_i686.manylinux2010_i686.manylinux_2_17_i686.manylinux2014_i686.whl", hash = "sha256:d01b12eeeb4427d3110de311e1774046ad344f5b1a7403101878976ecd7a10f3", size = 454792 },
    { url = "https://files.pythonhosted.org/packages/75/b2/fbaec7c4455c604e29388d55599b99ebcc250a60050610fadde58932b7ee/cffi-1.17.1-cp313-cp313-manylinux_2_17_aarch64.manylinux2014_aarch64.whl", hash = "sha256:706510fe141c86a69c8ddc029c7910003a17353970cff3b904ff0686a5927683", size = 478893 },
    { url = "https://files.pythonhosted.org/packages/4f/b7/6e4a2162178bf1935c336d4da8a9352cccab4d3a5d7914065490f08c0690/cffi-1.17.1-cp313-cp313-manylinux_2_17_ppc64le.manylinux2014_ppc64le.whl", hash = "sha256:de55b766c7aa2e2a3092c51e0483d700341182f08e67c63630d5b6f200bb28e5", size = 485810 },
    { url = "https://files.pythonhosted.org/packages/c7/8a/1d0e4a9c26e54746dc08c2c6c037889124d4f59dffd853a659fa545f1b40/cffi-1.17.1-cp313-cp313-manylinux_2_17_s390x.manylinux2014_s390x.whl", hash = "sha256:c59d6e989d07460165cc5ad3c61f9fd8f1b4796eacbd81cee78957842b834af4", size = 471200 },
    { url = "https://files.pythonhosted.org/packages/26/9f/1aab65a6c0db35f43c4d1b4f580e8df53914310afc10ae0397d29d697af4/cffi-1.17.1-cp313-cp313-manylinux_2_17_x86_64.manylinux2014_x86_64.whl", hash = "sha256:dd398dbc6773384a17fe0d3e7eeb8d1a21c2200473ee6806bb5e6a8e62bb73dd", size = 479447 },
    { url = "https://files.pythonhosted.org/packages/5f/e4/fb8b3dd8dc0e98edf1135ff067ae070bb32ef9d509d6cb0f538cd6f7483f/cffi-1.17.1-cp313-cp313-musllinux_1_1_aarch64.whl", hash = "sha256:3edc8d958eb099c634dace3c7e16560ae474aa3803a5df240542b305d14e14ed", size = 484358 },
    { url = "https://files.pythonhosted.org/packages/f1/47/d7145bf2dc04684935d57d67dff9d6d795b2ba2796806bb109864be3a151/cffi-1.17.1-cp313-cp313-musllinux_1_1_x86_64.whl", hash = "sha256:72e72408cad3d5419375fc87d289076ee319835bdfa2caad331e377589aebba9", size = 488469 },
    { url = "https://files.pythonhosted.org/packages/bf/ee/f94057fa6426481d663b88637a9a10e859e492c73d0384514a17d78ee205/cffi-1.17.1-cp313-cp313-win32.whl", hash = "sha256:e03eab0a8677fa80d646b5ddece1cbeaf556c313dcfac435ba11f107ba117b5d", size = 172475 },
    { url = "https://files.pythonhosted.org/packages/7c/fc/6a8cb64e5f0324877d503c854da15d76c1e50eb722e320b15345c4d0c6de/cffi-1.17.1-cp313-cp313-win_amd64.whl", hash = "sha256:f6a16c31041f09ead72d69f583767292f750d24913dadacf5756b966aacb3f1a", size = 182009 },
]

[[package]]
name = "cfgv"
version = "3.4.0"
source = { registry = "https://pypi.org/simple" }
sdist = { url = "https://files.pythonhosted.org/packages/11/74/539e56497d9bd1d484fd863dd69cbbfa653cd2aa27abfe35653494d85e94/cfgv-3.4.0.tar.gz", hash = "sha256:e52591d4c5f5dead8e0f673fb16db7949d2cfb3f7da4582893288f0ded8fe560", size = 7114 }
wheels = [
    { url = "https://files.pythonhosted.org/packages/c5/55/51844dd50c4fc7a33b653bfaba4c2456f06955289ca770a5dbd5fd267374/cfgv-3.4.0-py2.py3-none-any.whl", hash = "sha256:b7265b1f29fd3316bfcd2b330d63d024f2bfd8bcb8b0272f8e19a504856c48f9", size = 7249 },
]

[[package]]
name = "charset-normalizer"
version = "3.4.2"
source = { registry = "https://pypi.org/simple" }
sdist = { url = "https://files.pythonhosted.org/packages/e4/33/89c2ced2b67d1c2a61c19c6751aa8902d46ce3dacb23600a283619f5a12d/charset_normalizer-3.4.2.tar.gz", hash = "sha256:5baececa9ecba31eff645232d59845c07aa030f0c81ee70184a90d35099a0e63", size = 126367 }
wheels = [
    { url = "https://files.pythonhosted.org/packages/d7/a4/37f4d6035c89cac7930395a35cc0f1b872e652eaafb76a6075943754f095/charset_normalizer-3.4.2-cp312-cp312-macosx_10_13_universal2.whl", hash = "sha256:0c29de6a1a95f24b9a1aa7aefd27d2487263f00dfd55a77719b530788f75cff7", size = 199936 },
    { url = "https://files.pythonhosted.org/packages/ee/8a/1a5e33b73e0d9287274f899d967907cd0bf9c343e651755d9307e0dbf2b3/charset_normalizer-3.4.2-cp312-cp312-manylinux_2_17_aarch64.manylinux2014_aarch64.whl", hash = "sha256:cddf7bd982eaa998934a91f69d182aec997c6c468898efe6679af88283b498d3", size = 143790 },
    { url = "https://files.pythonhosted.org/packages/66/52/59521f1d8e6ab1482164fa21409c5ef44da3e9f653c13ba71becdd98dec3/charset_normalizer-3.4.2-cp312-cp312-manylinux_2_17_ppc64le.manylinux2014_ppc64le.whl", hash = "sha256:fcbe676a55d7445b22c10967bceaaf0ee69407fbe0ece4d032b6eb8d4565982a", size = 153924 },
    { url = "https://files.pythonhosted.org/packages/86/2d/fb55fdf41964ec782febbf33cb64be480a6b8f16ded2dbe8db27a405c09f/charset_normalizer-3.4.2-cp312-cp312-manylinux_2_17_s390x.manylinux2014_s390x.whl", hash = "sha256:d41c4d287cfc69060fa91cae9683eacffad989f1a10811995fa309df656ec214", size = 146626 },
    { url = "https://files.pythonhosted.org/packages/8c/73/6ede2ec59bce19b3edf4209d70004253ec5f4e319f9a2e3f2f15601ed5f7/charset_normalizer-3.4.2-cp312-cp312-manylinux_2_17_x86_64.manylinux2014_x86_64.whl", hash = "sha256:4e594135de17ab3866138f496755f302b72157d115086d100c3f19370839dd3a", size = 148567 },
    { url = "https://files.pythonhosted.org/packages/09/14/957d03c6dc343c04904530b6bef4e5efae5ec7d7990a7cbb868e4595ee30/charset_normalizer-3.4.2-cp312-cp312-manylinux_2_5_i686.manylinux1_i686.manylinux_2_17_i686.manylinux2014_i686.whl", hash = "sha256:cf713fe9a71ef6fd5adf7a79670135081cd4431c2943864757f0fa3a65b1fafd", size = 150957 },
    { url = "https://files.pythonhosted.org/packages/0d/c8/8174d0e5c10ccebdcb1b53cc959591c4c722a3ad92461a273e86b9f5a302/charset_normalizer-3.4.2-cp312-cp312-musllinux_1_2_aarch64.whl", hash = "sha256:a370b3e078e418187da8c3674eddb9d983ec09445c99a3a263c2011993522981", size = 145408 },
    { url = "https://files.pythonhosted.org/packages/58/aa/8904b84bc8084ac19dc52feb4f5952c6df03ffb460a887b42615ee1382e8/charset_normalizer-3.4.2-cp312-cp312-musllinux_1_2_i686.whl", hash = "sha256:a955b438e62efdf7e0b7b52a64dc5c3396e2634baa62471768a64bc2adb73d5c", size = 153399 },
    { url = "https://files.pythonhosted.org/packages/c2/26/89ee1f0e264d201cb65cf054aca6038c03b1a0c6b4ae998070392a3ce605/charset_normalizer-3.4.2-cp312-cp312-musllinux_1_2_ppc64le.whl", hash = "sha256:7222ffd5e4de8e57e03ce2cef95a4c43c98fcb72ad86909abdfc2c17d227fc1b", size = 156815 },
    { url = "https://files.pythonhosted.org/packages/fd/07/68e95b4b345bad3dbbd3a8681737b4338ff2c9df29856a6d6d23ac4c73cb/charset_normalizer-3.4.2-cp312-cp312-musllinux_1_2_s390x.whl", hash = "sha256:bee093bf902e1d8fc0ac143c88902c3dfc8941f7ea1d6a8dd2bcb786d33db03d", size = 154537 },
    { url = "https://files.pythonhosted.org/packages/77/1a/5eefc0ce04affb98af07bc05f3bac9094513c0e23b0562d64af46a06aae4/charset_normalizer-3.4.2-cp312-cp312-musllinux_1_2_x86_64.whl", hash = "sha256:dedb8adb91d11846ee08bec4c8236c8549ac721c245678282dcb06b221aab59f", size = 149565 },
    { url = "https://files.pythonhosted.org/packages/37/a0/2410e5e6032a174c95e0806b1a6585eb21e12f445ebe239fac441995226a/charset_normalizer-3.4.2-cp312-cp312-win32.whl", hash = "sha256:db4c7bf0e07fc3b7d89ac2a5880a6a8062056801b83ff56d8464b70f65482b6c", size = 98357 },
    { url = "https://files.pythonhosted.org/packages/6c/4f/c02d5c493967af3eda9c771ad4d2bbc8df6f99ddbeb37ceea6e8716a32bc/charset_normalizer-3.4.2-cp312-cp312-win_amd64.whl", hash = "sha256:5a9979887252a82fefd3d3ed2a8e3b937a7a809f65dcb1e068b090e165bbe99e", size = 105776 },
    { url = "https://files.pythonhosted.org/packages/ea/12/a93df3366ed32db1d907d7593a94f1fe6293903e3e92967bebd6950ed12c/charset_normalizer-3.4.2-cp313-cp313-macosx_10_13_universal2.whl", hash = "sha256:926ca93accd5d36ccdabd803392ddc3e03e6d4cd1cf17deff3b989ab8e9dbcf0", size = 199622 },
    { url = "https://files.pythonhosted.org/packages/04/93/bf204e6f344c39d9937d3c13c8cd5bbfc266472e51fc8c07cb7f64fcd2de/charset_normalizer-3.4.2-cp313-cp313-manylinux_2_17_aarch64.manylinux2014_aarch64.whl", hash = "sha256:eba9904b0f38a143592d9fc0e19e2df0fa2e41c3c3745554761c5f6447eedabf", size = 143435 },
    { url = "https://files.pythonhosted.org/packages/22/2a/ea8a2095b0bafa6c5b5a55ffdc2f924455233ee7b91c69b7edfcc9e02284/charset_normalizer-3.4.2-cp313-cp313-manylinux_2_17_ppc64le.manylinux2014_ppc64le.whl", hash = "sha256:3fddb7e2c84ac87ac3a947cb4e66d143ca5863ef48e4a5ecb83bd48619e4634e", size = 153653 },
    { url = "https://files.pythonhosted.org/packages/b6/57/1b090ff183d13cef485dfbe272e2fe57622a76694061353c59da52c9a659/charset_normalizer-3.4.2-cp313-cp313-manylinux_2_17_s390x.manylinux2014_s390x.whl", hash = "sha256:98f862da73774290f251b9df8d11161b6cf25b599a66baf087c1ffe340e9bfd1", size = 146231 },
    { url = "https://files.pythonhosted.org/packages/e2/28/ffc026b26f441fc67bd21ab7f03b313ab3fe46714a14b516f931abe1a2d8/charset_normalizer-3.4.2-cp313-cp313-manylinux_2_17_x86_64.manylinux2014_x86_64.whl", hash = "sha256:6c9379d65defcab82d07b2a9dfbfc2e95bc8fe0ebb1b176a3190230a3ef0e07c", size = 148243 },
    { url = "https://files.pythonhosted.org/packages/c0/0f/9abe9bd191629c33e69e47c6ef45ef99773320e9ad8e9cb08b8ab4a8d4cb/charset_normalizer-3.4.2-cp313-cp313-manylinux_2_5_i686.manylinux1_i686.manylinux_2_17_i686.manylinux2014_i686.whl", hash = "sha256:e635b87f01ebc977342e2697d05b56632f5f879a4f15955dfe8cef2448b51691", size = 150442 },
    { url = "https://files.pythonhosted.org/packages/67/7c/a123bbcedca91d5916c056407f89a7f5e8fdfce12ba825d7d6b9954a1a3c/charset_normalizer-3.4.2-cp313-cp313-musllinux_1_2_aarch64.whl", hash = "sha256:1c95a1e2902a8b722868587c0e1184ad5c55631de5afc0eb96bc4b0d738092c0", size = 145147 },
    { url = "https://files.pythonhosted.org/packages/ec/fe/1ac556fa4899d967b83e9893788e86b6af4d83e4726511eaaad035e36595/charset_normalizer-3.4.2-cp313-cp313-musllinux_1_2_i686.whl", hash = "sha256:ef8de666d6179b009dce7bcb2ad4c4a779f113f12caf8dc77f0162c29d20490b", size = 153057 },
    { url = "https://files.pythonhosted.org/packages/2b/ff/acfc0b0a70b19e3e54febdd5301a98b72fa07635e56f24f60502e954c461/charset_normalizer-3.4.2-cp313-cp313-musllinux_1_2_ppc64le.whl", hash = "sha256:32fc0341d72e0f73f80acb0a2c94216bd704f4f0bce10aedea38f30502b271ff", size = 156454 },
    { url = "https://files.pythonhosted.org/packages/92/08/95b458ce9c740d0645feb0e96cea1f5ec946ea9c580a94adfe0b617f3573/charset_normalizer-3.4.2-cp313-cp313-musllinux_1_2_s390x.whl", hash = "sha256:289200a18fa698949d2b39c671c2cc7a24d44096784e76614899a7ccf2574b7b", size = 154174 },
    { url = "https://files.pythonhosted.org/packages/78/be/8392efc43487ac051eee6c36d5fbd63032d78f7728cb37aebcc98191f1ff/charset_normalizer-3.4.2-cp313-cp313-musllinux_1_2_x86_64.whl", hash = "sha256:4a476b06fbcf359ad25d34a057b7219281286ae2477cc5ff5e3f70a246971148", size = 149166 },
    { url = "https://files.pythonhosted.org/packages/44/96/392abd49b094d30b91d9fbda6a69519e95802250b777841cf3bda8fe136c/charset_normalizer-3.4.2-cp313-cp313-win32.whl", hash = "sha256:aaeeb6a479c7667fbe1099af9617c83aaca22182d6cf8c53966491a0f1b7ffb7", size = 98064 },
    { url = "https://files.pythonhosted.org/packages/e9/b0/0200da600134e001d91851ddc797809e2fe0ea72de90e09bec5a2fbdaccb/charset_normalizer-3.4.2-cp313-cp313-win_amd64.whl", hash = "sha256:aa6af9e7d59f9c12b33ae4e9450619cf2488e2bbe9b44030905877f0b2324980", size = 105641 },
    { url = "https://files.pythonhosted.org/packages/20/94/c5790835a017658cbfabd07f3bfb549140c3ac458cfc196323996b10095a/charset_normalizer-3.4.2-py3-none-any.whl", hash = "sha256:7f56930ab0abd1c45cd15be65cc741c28b1c9a34876ce8c17a2fa107810c0af0", size = 52626 },
]

[[package]]
name = "click"
version = "8.1.8"
source = { registry = "https://pypi.org/simple" }
dependencies = [
    { name = "colorama", marker = "sys_platform == 'win32'" },
]
sdist = { url = "https://files.pythonhosted.org/packages/b9/2e/0090cbf739cee7d23781ad4b89a9894a41538e4fcf4c31dcdd705b78eb8b/click-8.1.8.tar.gz", hash = "sha256:ed53c9d8990d83c2a27deae68e4ee337473f6330c040a31d4225c9574d16096a", size = 226593 }
wheels = [
    { url = "https://files.pythonhosted.org/packages/7e/d4/7ebdbd03970677812aac39c869717059dbb71a4cfc033ca6e5221787892c/click-8.1.8-py3-none-any.whl", hash = "sha256:63c132bbbed01578a06712a2d1f497bb62d9c1c0d329b7903a866228027263b2", size = 98188 },
]

[[package]]
name = "click-option-group"
version = "0.5.7"
source = { registry = "https://pypi.org/simple" }
dependencies = [
    { name = "click" },
]
sdist = { url = "https://files.pythonhosted.org/packages/b9/9f/1f917934da4e07ae7715a982347e3c2179556d8a58d1108c5da3e8f09c76/click_option_group-0.5.7.tar.gz", hash = "sha256:8dc780be038712fc12c9fecb3db4fe49e0d0723f9c171d7cda85c20369be693c", size = 22110 }
wheels = [
    { url = "https://files.pythonhosted.org/packages/93/27/bf74dc1494625c3b14dbcdb93740defd7b8c58dae3736be8d264f2a643fb/click_option_group-0.5.7-py3-none-any.whl", hash = "sha256:96b9f52f397ef4d916f81929bd6c1f85e89046c7a401a64e72a61ae74ad35c24", size = 11483 },
]

[[package]]
name = "codemap"
<<<<<<< HEAD
version = "0.2.0rc2"
=======
version = "0.2.0"
>>>>>>> 8bb444d2
source = { editable = "." }
dependencies = [
    { name = "asyncer" },
    { name = "docker" },
    { name = "httpx" },
    { name = "litellm" },
    { name = "numpy" },
    { name = "packaging" },
    { name = "pandas" },
    { name = "pathspec" },
    { name = "psycopg2-binary" },
    { name = "pydantic" },
    { name = "pygments" },
    { name = "pytest-mock" },
    { name = "python-dotenv" },
    { name = "pyxdg" },
    { name = "pyyaml" },
    { name = "qdrant-client" },
    { name = "questionary" },
    { name = "requests" },
    { name = "requests-unixsocket" },
    { name = "rich" },
    { name = "scikit-learn" },
    { name = "sentence-transformers" },
    { name = "sqlmodel" },
    { name = "tenacity" },
    { name = "tree-sitter" },
    { name = "tree-sitter-language-pack" },
    { name = "typer" },
    { name = "typing-extensions" },
    { name = "unidiff" },
    { name = "voyageai" },
    { name = "watchdog" },
]

[package.dev-dependencies]
dev = [
    { name = "build" },
    { name = "interrogate", extra = ["png"] },
    { name = "isort" },
    { name = "packaging" },
    { name = "pre-commit" },
    { name = "pylint" },
    { name = "pyright" },
    { name = "pytest" },
    { name = "pytest-asyncio" },
    { name = "pytest-cov" },
    { name = "pytest-mock" },
    { name = "pytest-sugar" },
    { name = "pytest-xdist", extra = ["psutil"] },
    { name = "python-semantic-release" },
    { name = "radon" },
    { name = "ruff" },
    { name = "twine" },
    { name = "vulture" },
]
docs = [
    { name = "mike" },
    { name = "mkdocs-material", extra = ["imaging"] },
    { name = "mkdocs-mermaid2-plugin" },
    { name = "mkdocstrings-python" },
]
model2vec = [
    { name = "matplotlib" },
    { name = "model2vec", extra = ["distill"] },
    { name = "psutil" },
    { name = "sentence-transformers" },
    { name = "transformers" },
]

[package.metadata]
requires-dist = [
    { name = "asyncer", specifier = ">=0.0.8" },
    { name = "docker", specifier = ">=7.1.0" },
    { name = "httpx", specifier = ">=0.28.1" },
    { name = "litellm", specifier = ">=1.67.0" },
    { name = "numpy", specifier = ">=2.2.5" },
    { name = "packaging", specifier = ">=24.2" },
    { name = "pandas", specifier = ">=2.2.3" },
    { name = "pathspec", specifier = ">=0.12.1" },
    { name = "psycopg2-binary", specifier = ">=2.9.10" },
    { name = "pydantic", specifier = ">=2.7.0" },
    { name = "pygments", specifier = ">=2.19.1" },
    { name = "pytest-mock", specifier = ">=3.14.0" },
    { name = "python-dotenv", specifier = ">=1.1.0" },
    { name = "pyxdg", specifier = ">=0.28" },
    { name = "pyyaml", specifier = ">=6.0.2" },
    { name = "qdrant-client", specifier = ">=1.14.2" },
    { name = "questionary", specifier = ">=2.1.0" },
    { name = "requests", specifier = ">=2.32.3" },
    { name = "requests-unixsocket", specifier = ">=0.4.1" },
    { name = "rich", specifier = ">=14.0.0" },
    { name = "scikit-learn", specifier = ">=1.6.1" },
    { name = "sentence-transformers", specifier = ">=4.1.0" },
    { name = "sqlmodel", specifier = ">=0.0.24" },
    { name = "tenacity", specifier = ">=9.1.2" },
    { name = "tree-sitter", specifier = ">=0.24.0" },
    { name = "tree-sitter-language-pack", specifier = ">=0.7.2" },
    { name = "typer", specifier = ">=0.15.2" },
    { name = "typing-extensions", specifier = ">=4.13.2" },
    { name = "unidiff", specifier = ">=0.7.5" },
    { name = "voyageai", specifier = ">=0.3.2" },
    { name = "watchdog", specifier = ">=6.0.0" },
]

[package.metadata.requires-dev]
dev = [
    { name = "build", specifier = ">=1.2.2.post1" },
    { name = "interrogate", extras = ["png"], specifier = ">=1.7.0" },
    { name = "isort", specifier = ">=6.0.1" },
    { name = "packaging", specifier = ">=25.0" },
    { name = "pre-commit", specifier = ">=4.2.0" },
    { name = "pylint", specifier = ">=3.3.6" },
    { name = "pyright", specifier = ">=1.1.400" },
    { name = "pytest", specifier = ">=8.3.5" },
    { name = "pytest-asyncio", specifier = ">=0.26.0" },
    { name = "pytest-cov", specifier = ">=6.1.1" },
    { name = "pytest-mock", specifier = ">=3.14.0" },
    { name = "pytest-sugar", specifier = ">=1.0.0" },
    { name = "pytest-xdist", extras = ["psutil"], specifier = ">=3.6.1" },
    { name = "python-semantic-release", specifier = ">=9.3.1" },
    { name = "radon", specifier = ">=6.0.1" },
    { name = "ruff", specifier = ">=0.11.6" },
    { name = "twine", specifier = ">=6.1.0" },
    { name = "vulture", specifier = ">=2.14" },
]
docs = [
    { name = "mike", specifier = ">=2.1.3" },
    { name = "mkdocs-material", extras = ["imaging"], specifier = ">=9.6.12" },
    { name = "mkdocs-mermaid2-plugin", specifier = ">=1.2.1" },
    { name = "mkdocstrings-python", specifier = ">=1.16.10" },
]
model2vec = [
    { name = "matplotlib", extras = ["pyplot"], specifier = ">=3.10.1" },
    { name = "model2vec", extras = ["distill"], specifier = ">=0.4.1" },
    { name = "psutil", specifier = ">=7.0.0" },
    { name = "sentence-transformers", specifier = ">=4.1.0" },
    { name = "transformers", specifier = ">=4.51.1" },
]

[[package]]
name = "colorama"
version = "0.4.6"
source = { registry = "https://pypi.org/simple" }
sdist = { url = "https://files.pythonhosted.org/packages/d8/53/6f443c9a4a8358a93a6792e2acffb9d9d5cb0a5cfd8802644b7b1c9a02e4/colorama-0.4.6.tar.gz", hash = "sha256:08695f5cb7ed6e0531a20572697297273c47b8cae5a63ffc6d6ed5c201be6e44", size = 27697 }
wheels = [
    { url = "https://files.pythonhosted.org/packages/d1/d6/3965ed04c63042e047cb6a3e6ed1a63a35087b6a609aa3a15ed8ac56c221/colorama-0.4.6-py2.py3-none-any.whl", hash = "sha256:4f1d9991f5acc0ca119f9d443620b77f9d6b33703e51011c16baf57afb285fc6", size = 25335 },
]

[[package]]
name = "contourpy"
version = "1.3.2"
source = { registry = "https://pypi.org/simple" }
dependencies = [
    { name = "numpy" },
]
sdist = { url = "https://files.pythonhosted.org/packages/66/54/eb9bfc647b19f2009dd5c7f5ec51c4e6ca831725f1aea7a993034f483147/contourpy-1.3.2.tar.gz", hash = "sha256:b6945942715a034c671b7fc54f9588126b0b8bf23db2696e3ca8328f3ff0ab54", size = 13466130 }
wheels = [
    { url = "https://files.pythonhosted.org/packages/34/f7/44785876384eff370c251d58fd65f6ad7f39adce4a093c934d4a67a7c6b6/contourpy-1.3.2-cp312-cp312-macosx_10_13_x86_64.whl", hash = "sha256:4caf2bcd2969402bf77edc4cb6034c7dd7c0803213b3523f111eb7460a51b8d2", size = 271580 },
    { url = "https://files.pythonhosted.org/packages/93/3b/0004767622a9826ea3d95f0e9d98cd8729015768075d61f9fea8eeca42a8/contourpy-1.3.2-cp312-cp312-macosx_11_0_arm64.whl", hash = "sha256:82199cb78276249796419fe36b7386bd8d2cc3f28b3bc19fe2454fe2e26c4c15", size = 255530 },
    { url = "https://files.pythonhosted.org/packages/e7/bb/7bd49e1f4fa805772d9fd130e0d375554ebc771ed7172f48dfcd4ca61549/contourpy-1.3.2-cp312-cp312-manylinux_2_17_aarch64.manylinux2014_aarch64.whl", hash = "sha256:106fab697af11456fcba3e352ad50effe493a90f893fca6c2ca5c033820cea92", size = 307688 },
    { url = "https://files.pythonhosted.org/packages/fc/97/e1d5dbbfa170725ef78357a9a0edc996b09ae4af170927ba8ce977e60a5f/contourpy-1.3.2-cp312-cp312-manylinux_2_17_ppc64le.manylinux2014_ppc64le.whl", hash = "sha256:d14f12932a8d620e307f715857107b1d1845cc44fdb5da2bc8e850f5ceba9f87", size = 347331 },
    { url = "https://files.pythonhosted.org/packages/6f/66/e69e6e904f5ecf6901be3dd16e7e54d41b6ec6ae3405a535286d4418ffb4/contourpy-1.3.2-cp312-cp312-manylinux_2_17_s390x.manylinux2014_s390x.whl", hash = "sha256:532fd26e715560721bb0d5fc7610fce279b3699b018600ab999d1be895b09415", size = 318963 },
    { url = "https://files.pythonhosted.org/packages/a8/32/b8a1c8965e4f72482ff2d1ac2cd670ce0b542f203c8e1d34e7c3e6925da7/contourpy-1.3.2-cp312-cp312-manylinux_2_17_x86_64.manylinux2014_x86_64.whl", hash = "sha256:f26b383144cf2d2c29f01a1e8170f50dacf0eac02d64139dcd709a8ac4eb3cfe", size = 323681 },
    { url = "https://files.pythonhosted.org/packages/30/c6/12a7e6811d08757c7162a541ca4c5c6a34c0f4e98ef2b338791093518e40/contourpy-1.3.2-cp312-cp312-musllinux_1_2_aarch64.whl", hash = "sha256:c49f73e61f1f774650a55d221803b101d966ca0c5a2d6d5e4320ec3997489441", size = 1308674 },
    { url = "https://files.pythonhosted.org/packages/2a/8a/bebe5a3f68b484d3a2b8ffaf84704b3e343ef1addea528132ef148e22b3b/contourpy-1.3.2-cp312-cp312-musllinux_1_2_x86_64.whl", hash = "sha256:3d80b2c0300583228ac98d0a927a1ba6a2ba6b8a742463c564f1d419ee5b211e", size = 1380480 },
    { url = "https://files.pythonhosted.org/packages/34/db/fcd325f19b5978fb509a7d55e06d99f5f856294c1991097534360b307cf1/contourpy-1.3.2-cp312-cp312-win32.whl", hash = "sha256:90df94c89a91b7362e1142cbee7568f86514412ab8a2c0d0fca72d7e91b62912", size = 178489 },
    { url = "https://files.pythonhosted.org/packages/01/c8/fadd0b92ffa7b5eb5949bf340a63a4a496a6930a6c37a7ba0f12acb076d6/contourpy-1.3.2-cp312-cp312-win_amd64.whl", hash = "sha256:8c942a01d9163e2e5cfb05cb66110121b8d07ad438a17f9e766317bcb62abf73", size = 223042 },
    { url = "https://files.pythonhosted.org/packages/2e/61/5673f7e364b31e4e7ef6f61a4b5121c5f170f941895912f773d95270f3a2/contourpy-1.3.2-cp313-cp313-macosx_10_13_x86_64.whl", hash = "sha256:de39db2604ae755316cb5967728f4bea92685884b1e767b7c24e983ef5f771cb", size = 271630 },
    { url = "https://files.pythonhosted.org/packages/ff/66/a40badddd1223822c95798c55292844b7e871e50f6bfd9f158cb25e0bd39/contourpy-1.3.2-cp313-cp313-macosx_11_0_arm64.whl", hash = "sha256:3f9e896f447c5c8618f1edb2bafa9a4030f22a575ec418ad70611450720b5b08", size = 255670 },
    { url = "https://files.pythonhosted.org/packages/1e/c7/cf9fdee8200805c9bc3b148f49cb9482a4e3ea2719e772602a425c9b09f8/contourpy-1.3.2-cp313-cp313-manylinux_2_17_aarch64.manylinux2014_aarch64.whl", hash = "sha256:71e2bd4a1c4188f5c2b8d274da78faab884b59df20df63c34f74aa1813c4427c", size = 306694 },
    { url = "https://files.pythonhosted.org/packages/dd/e7/ccb9bec80e1ba121efbffad7f38021021cda5be87532ec16fd96533bb2e0/contourpy-1.3.2-cp313-cp313-manylinux_2_17_ppc64le.manylinux2014_ppc64le.whl", hash = "sha256:de425af81b6cea33101ae95ece1f696af39446db9682a0b56daaa48cfc29f38f", size = 345986 },
    { url = "https://files.pythonhosted.org/packages/dc/49/ca13bb2da90391fa4219fdb23b078d6065ada886658ac7818e5441448b78/contourpy-1.3.2-cp313-cp313-manylinux_2_17_s390x.manylinux2014_s390x.whl", hash = "sha256:977e98a0e0480d3fe292246417239d2d45435904afd6d7332d8455981c408b85", size = 318060 },
    { url = "https://files.pythonhosted.org/packages/c8/65/5245ce8c548a8422236c13ffcdcdada6a2a812c361e9e0c70548bb40b661/contourpy-1.3.2-cp313-cp313-manylinux_2_17_x86_64.manylinux2014_x86_64.whl", hash = "sha256:434f0adf84911c924519d2b08fc10491dd282b20bdd3fa8f60fd816ea0b48841", size = 322747 },
    { url = "https://files.pythonhosted.org/packages/72/30/669b8eb48e0a01c660ead3752a25b44fdb2e5ebc13a55782f639170772f9/contourpy-1.3.2-cp313-cp313-musllinux_1_2_aarch64.whl", hash = "sha256:c66c4906cdbc50e9cba65978823e6e00b45682eb09adbb78c9775b74eb222422", size = 1308895 },
    { url = "https://files.pythonhosted.org/packages/05/5a/b569f4250decee6e8d54498be7bdf29021a4c256e77fe8138c8319ef8eb3/contourpy-1.3.2-cp313-cp313-musllinux_1_2_x86_64.whl", hash = "sha256:8b7fc0cd78ba2f4695fd0a6ad81a19e7e3ab825c31b577f384aa9d7817dc3bef", size = 1379098 },
    { url = "https://files.pythonhosted.org/packages/19/ba/b227c3886d120e60e41b28740ac3617b2f2b971b9f601c835661194579f1/contourpy-1.3.2-cp313-cp313-win32.whl", hash = "sha256:15ce6ab60957ca74cff444fe66d9045c1fd3e92c8936894ebd1f3eef2fff075f", size = 178535 },
    { url = "https://files.pythonhosted.org/packages/12/6e/2fed56cd47ca739b43e892707ae9a13790a486a3173be063681ca67d2262/contourpy-1.3.2-cp313-cp313-win_amd64.whl", hash = "sha256:e1578f7eafce927b168752ed7e22646dad6cd9bca673c60bff55889fa236ebf9", size = 223096 },
    { url = "https://files.pythonhosted.org/packages/54/4c/e76fe2a03014a7c767d79ea35c86a747e9325537a8b7627e0e5b3ba266b4/contourpy-1.3.2-cp313-cp313t-macosx_10_13_x86_64.whl", hash = "sha256:0475b1f6604896bc7c53bb070e355e9321e1bc0d381735421a2d2068ec56531f", size = 285090 },
    { url = "https://files.pythonhosted.org/packages/7b/e2/5aba47debd55d668e00baf9651b721e7733975dc9fc27264a62b0dd26eb8/contourpy-1.3.2-cp313-cp313t-macosx_11_0_arm64.whl", hash = "sha256:c85bb486e9be652314bb5b9e2e3b0d1b2e643d5eec4992c0fbe8ac71775da739", size = 268643 },
    { url = "https://files.pythonhosted.org/packages/a1/37/cd45f1f051fe6230f751cc5cdd2728bb3a203f5619510ef11e732109593c/contourpy-1.3.2-cp313-cp313t-manylinux_2_17_aarch64.manylinux2014_aarch64.whl", hash = "sha256:745b57db7758f3ffc05a10254edd3182a2a83402a89c00957a8e8a22f5582823", size = 310443 },
    { url = "https://files.pythonhosted.org/packages/8b/a2/36ea6140c306c9ff6dd38e3bcec80b3b018474ef4d17eb68ceecd26675f4/contourpy-1.3.2-cp313-cp313t-manylinux_2_17_ppc64le.manylinux2014_ppc64le.whl", hash = "sha256:970e9173dbd7eba9b4e01aab19215a48ee5dd3f43cef736eebde064a171f89a5", size = 349865 },
    { url = "https://files.pythonhosted.org/packages/95/b7/2fc76bc539693180488f7b6cc518da7acbbb9e3b931fd9280504128bf956/contourpy-1.3.2-cp313-cp313t-manylinux_2_17_s390x.manylinux2014_s390x.whl", hash = "sha256:c6c4639a9c22230276b7bffb6a850dfc8258a2521305e1faefe804d006b2e532", size = 321162 },
    { url = "https://files.pythonhosted.org/packages/f4/10/76d4f778458b0aa83f96e59d65ece72a060bacb20cfbee46cf6cd5ceba41/contourpy-1.3.2-cp313-cp313t-manylinux_2_17_x86_64.manylinux2014_x86_64.whl", hash = "sha256:cc829960f34ba36aad4302e78eabf3ef16a3a100863f0d4eeddf30e8a485a03b", size = 327355 },
    { url = "https://files.pythonhosted.org/packages/43/a3/10cf483ea683f9f8ab096c24bad3cce20e0d1dd9a4baa0e2093c1c962d9d/contourpy-1.3.2-cp313-cp313t-musllinux_1_2_aarch64.whl", hash = "sha256:d32530b534e986374fc19eaa77fcb87e8a99e5431499949b828312bdcd20ac52", size = 1307935 },
    { url = "https://files.pythonhosted.org/packages/78/73/69dd9a024444489e22d86108e7b913f3528f56cfc312b5c5727a44188471/contourpy-1.3.2-cp313-cp313t-musllinux_1_2_x86_64.whl", hash = "sha256:e298e7e70cf4eb179cc1077be1c725b5fd131ebc81181bf0c03525c8abc297fd", size = 1372168 },
    { url = "https://files.pythonhosted.org/packages/0f/1b/96d586ccf1b1a9d2004dd519b25fbf104a11589abfd05484ff12199cca21/contourpy-1.3.2-cp313-cp313t-win32.whl", hash = "sha256:d0e589ae0d55204991450bb5c23f571c64fe43adaa53f93fc902a84c96f52fe1", size = 189550 },
    { url = "https://files.pythonhosted.org/packages/b0/e6/6000d0094e8a5e32ad62591c8609e269febb6e4db83a1c75ff8868b42731/contourpy-1.3.2-cp313-cp313t-win_amd64.whl", hash = "sha256:78e9253c3de756b3f6a5174d024c4835acd59eb3f8e2ca13e775dbffe1558f69", size = 238214 },
]

[[package]]
name = "coverage"
version = "7.8.0"
source = { registry = "https://pypi.org/simple" }
sdist = { url = "https://files.pythonhosted.org/packages/19/4f/2251e65033ed2ce1e68f00f91a0294e0f80c80ae8c3ebbe2f12828c4cd53/coverage-7.8.0.tar.gz", hash = "sha256:7a3d62b3b03b4b6fd41a085f3574874cf946cb4604d2b4d3e8dca8cd570ca501", size = 811872 }
wheels = [
    { url = "https://files.pythonhosted.org/packages/aa/12/4792669473297f7973518bec373a955e267deb4339286f882439b8535b39/coverage-7.8.0-cp312-cp312-macosx_10_13_x86_64.whl", hash = "sha256:bbb5cc845a0292e0c520656d19d7ce40e18d0e19b22cb3e0409135a575bf79fc", size = 211684 },
    { url = "https://files.pythonhosted.org/packages/be/e1/2a4ec273894000ebedd789e8f2fc3813fcaf486074f87fd1c5b2cb1c0a2b/coverage-7.8.0-cp312-cp312-macosx_11_0_arm64.whl", hash = "sha256:4dfd9a93db9e78666d178d4f08a5408aa3f2474ad4d0e0378ed5f2ef71640cb6", size = 211935 },
    { url = "https://files.pythonhosted.org/packages/f8/3a/7b14f6e4372786709a361729164125f6b7caf4024ce02e596c4a69bccb89/coverage-7.8.0-cp312-cp312-manylinux_2_17_aarch64.manylinux2014_aarch64.whl", hash = "sha256:f017a61399f13aa6d1039f75cd467be388d157cd81f1a119b9d9a68ba6f2830d", size = 245994 },
    { url = "https://files.pythonhosted.org/packages/54/80/039cc7f1f81dcbd01ea796d36d3797e60c106077e31fd1f526b85337d6a1/coverage-7.8.0-cp312-cp312-manylinux_2_5_i686.manylinux1_i686.manylinux_2_17_i686.manylinux2014_i686.whl", hash = "sha256:0915742f4c82208ebf47a2b154a5334155ed9ef9fe6190674b8a46c2fb89cb05", size = 242885 },
    { url = "https://files.pythonhosted.org/packages/10/e0/dc8355f992b6cc2f9dcd5ef6242b62a3f73264893bc09fbb08bfcab18eb4/coverage-7.8.0-cp312-cp312-manylinux_2_5_x86_64.manylinux1_x86_64.manylinux_2_17_x86_64.manylinux2014_x86_64.whl", hash = "sha256:8a40fcf208e021eb14b0fac6bdb045c0e0cab53105f93ba0d03fd934c956143a", size = 245142 },
    { url = "https://files.pythonhosted.org/packages/43/1b/33e313b22cf50f652becb94c6e7dae25d8f02e52e44db37a82de9ac357e8/coverage-7.8.0-cp312-cp312-musllinux_1_2_aarch64.whl", hash = "sha256:a1f406a8e0995d654b2ad87c62caf6befa767885301f3b8f6f73e6f3c31ec3a6", size = 244906 },
    { url = "https://files.pythonhosted.org/packages/05/08/c0a8048e942e7f918764ccc99503e2bccffba1c42568693ce6955860365e/coverage-7.8.0-cp312-cp312-musllinux_1_2_i686.whl", hash = "sha256:77af0f6447a582fdc7de5e06fa3757a3ef87769fbb0fdbdeba78c23049140a47", size = 243124 },
    { url = "https://files.pythonhosted.org/packages/5b/62/ea625b30623083c2aad645c9a6288ad9fc83d570f9adb913a2abdba562dd/coverage-7.8.0-cp312-cp312-musllinux_1_2_x86_64.whl", hash = "sha256:f2d32f95922927186c6dbc8bc60df0d186b6edb828d299ab10898ef3f40052fe", size = 244317 },
    { url = "https://files.pythonhosted.org/packages/62/cb/3871f13ee1130a6c8f020e2f71d9ed269e1e2124aa3374d2180ee451cee9/coverage-7.8.0-cp312-cp312-win32.whl", hash = "sha256:769773614e676f9d8e8a0980dd7740f09a6ea386d0f383db6821df07d0f08545", size = 214170 },
    { url = "https://files.pythonhosted.org/packages/88/26/69fe1193ab0bfa1eb7a7c0149a066123611baba029ebb448500abd8143f9/coverage-7.8.0-cp312-cp312-win_amd64.whl", hash = "sha256:e5d2b9be5b0693cf21eb4ce0ec8d211efb43966f6657807f6859aab3814f946b", size = 214969 },
    { url = "https://files.pythonhosted.org/packages/f3/21/87e9b97b568e223f3438d93072479c2f36cc9b3f6b9f7094b9d50232acc0/coverage-7.8.0-cp313-cp313-macosx_10_13_x86_64.whl", hash = "sha256:5ac46d0c2dd5820ce93943a501ac5f6548ea81594777ca585bf002aa8854cacd", size = 211708 },
    { url = "https://files.pythonhosted.org/packages/75/be/882d08b28a0d19c9c4c2e8a1c6ebe1f79c9c839eb46d4fca3bd3b34562b9/coverage-7.8.0-cp313-cp313-macosx_11_0_arm64.whl", hash = "sha256:771eb7587a0563ca5bb6f622b9ed7f9d07bd08900f7589b4febff05f469bea00", size = 211981 },
    { url = "https://files.pythonhosted.org/packages/7a/1d/ce99612ebd58082fbe3f8c66f6d8d5694976c76a0d474503fa70633ec77f/coverage-7.8.0-cp313-cp313-manylinux_2_17_aarch64.manylinux2014_aarch64.whl", hash = "sha256:42421e04069fb2cbcbca5a696c4050b84a43b05392679d4068acbe65449b5c64", size = 245495 },
    { url = "https://files.pythonhosted.org/packages/dc/8d/6115abe97df98db6b2bd76aae395fcc941d039a7acd25f741312ced9a78f/coverage-7.8.0-cp313-cp313-manylinux_2_5_i686.manylinux1_i686.manylinux_2_17_i686.manylinux2014_i686.whl", hash = "sha256:554fec1199d93ab30adaa751db68acec2b41c5602ac944bb19187cb9a41a8067", size = 242538 },
    { url = "https://files.pythonhosted.org/packages/cb/74/2f8cc196643b15bc096d60e073691dadb3dca48418f08bc78dd6e899383e/coverage-7.8.0-cp313-cp313-manylinux_2_5_x86_64.manylinux1_x86_64.manylinux_2_17_x86_64.manylinux2014_x86_64.whl", hash = "sha256:5aaeb00761f985007b38cf463b1d160a14a22c34eb3f6a39d9ad6fc27cb73008", size = 244561 },
    { url = "https://files.pythonhosted.org/packages/22/70/c10c77cd77970ac965734fe3419f2c98665f6e982744a9bfb0e749d298f4/coverage-7.8.0-cp313-cp313-musllinux_1_2_aarch64.whl", hash = "sha256:581a40c7b94921fffd6457ffe532259813fc68eb2bdda60fa8cc343414ce3733", size = 244633 },
    { url = "https://files.pythonhosted.org/packages/38/5a/4f7569d946a07c952688debee18c2bb9ab24f88027e3d71fd25dbc2f9dca/coverage-7.8.0-cp313-cp313-musllinux_1_2_i686.whl", hash = "sha256:f319bae0321bc838e205bf9e5bc28f0a3165f30c203b610f17ab5552cff90323", size = 242712 },
    { url = "https://files.pythonhosted.org/packages/bb/a1/03a43b33f50475a632a91ea8c127f7e35e53786dbe6781c25f19fd5a65f8/coverage-7.8.0-cp313-cp313-musllinux_1_2_x86_64.whl", hash = "sha256:04bfec25a8ef1c5f41f5e7e5c842f6b615599ca8ba8391ec33a9290d9d2db3a3", size = 244000 },
    { url = "https://files.pythonhosted.org/packages/6a/89/ab6c43b1788a3128e4d1b7b54214548dcad75a621f9d277b14d16a80d8a1/coverage-7.8.0-cp313-cp313-win32.whl", hash = "sha256:dd19608788b50eed889e13a5d71d832edc34fc9dfce606f66e8f9f917eef910d", size = 214195 },
    { url = "https://files.pythonhosted.org/packages/12/12/6bf5f9a8b063d116bac536a7fb594fc35cb04981654cccb4bbfea5dcdfa0/coverage-7.8.0-cp313-cp313-win_amd64.whl", hash = "sha256:a9abbccd778d98e9c7e85038e35e91e67f5b520776781d9a1e2ee9d400869487", size = 214998 },
    { url = "https://files.pythonhosted.org/packages/2a/e6/1e9df74ef7a1c983a9c7443dac8aac37a46f1939ae3499424622e72a6f78/coverage-7.8.0-cp313-cp313t-macosx_10_13_x86_64.whl", hash = "sha256:18c5ae6d061ad5b3e7eef4363fb27a0576012a7447af48be6c75b88494c6cf25", size = 212541 },
    { url = "https://files.pythonhosted.org/packages/04/51/c32174edb7ee49744e2e81c4b1414ac9df3dacfcb5b5f273b7f285ad43f6/coverage-7.8.0-cp313-cp313t-macosx_11_0_arm64.whl", hash = "sha256:95aa6ae391a22bbbce1b77ddac846c98c5473de0372ba5c463480043a07bff42", size = 212767 },
    { url = "https://files.pythonhosted.org/packages/e9/8f/f454cbdb5212f13f29d4a7983db69169f1937e869a5142bce983ded52162/coverage-7.8.0-cp313-cp313t-manylinux_2_17_aarch64.manylinux2014_aarch64.whl", hash = "sha256:e013b07ba1c748dacc2a80e69a46286ff145935f260eb8c72df7185bf048f502", size = 256997 },
    { url = "https://files.pythonhosted.org/packages/e6/74/2bf9e78b321216d6ee90a81e5c22f912fc428442c830c4077b4a071db66f/coverage-7.8.0-cp313-cp313t-manylinux_2_5_i686.manylinux1_i686.manylinux_2_17_i686.manylinux2014_i686.whl", hash = "sha256:d766a4f0e5aa1ba056ec3496243150698dc0481902e2b8559314368717be82b1", size = 252708 },
    { url = "https://files.pythonhosted.org/packages/92/4d/50d7eb1e9a6062bee6e2f92e78b0998848a972e9afad349b6cdde6fa9e32/coverage-7.8.0-cp313-cp313t-manylinux_2_5_x86_64.manylinux1_x86_64.manylinux_2_17_x86_64.manylinux2014_x86_64.whl", hash = "sha256:ad80e6b4a0c3cb6f10f29ae4c60e991f424e6b14219d46f1e7d442b938ee68a4", size = 255046 },
    { url = "https://files.pythonhosted.org/packages/40/9e/71fb4e7402a07c4198ab44fc564d09d7d0ffca46a9fb7b0a7b929e7641bd/coverage-7.8.0-cp313-cp313t-musllinux_1_2_aarch64.whl", hash = "sha256:b87eb6fc9e1bb8f98892a2458781348fa37e6925f35bb6ceb9d4afd54ba36c73", size = 256139 },
    { url = "https://files.pythonhosted.org/packages/49/1a/78d37f7a42b5beff027e807c2843185961fdae7fe23aad5a4837c93f9d25/coverage-7.8.0-cp313-cp313t-musllinux_1_2_i686.whl", hash = "sha256:d1ba00ae33be84066cfbe7361d4e04dec78445b2b88bdb734d0d1cbab916025a", size = 254307 },
    { url = "https://files.pythonhosted.org/packages/58/e9/8fb8e0ff6bef5e170ee19d59ca694f9001b2ec085dc99b4f65c128bb3f9a/coverage-7.8.0-cp313-cp313t-musllinux_1_2_x86_64.whl", hash = "sha256:f3c38e4e5ccbdc9198aecc766cedbb134b2d89bf64533973678dfcf07effd883", size = 255116 },
    { url = "https://files.pythonhosted.org/packages/56/b0/d968ecdbe6fe0a863de7169bbe9e8a476868959f3af24981f6a10d2b6924/coverage-7.8.0-cp313-cp313t-win32.whl", hash = "sha256:379fe315e206b14e21db5240f89dc0774bdd3e25c3c58c2c733c99eca96f1ada", size = 214909 },
    { url = "https://files.pythonhosted.org/packages/87/e9/d6b7ef9fecf42dfb418d93544af47c940aa83056c49e6021a564aafbc91f/coverage-7.8.0-cp313-cp313t-win_amd64.whl", hash = "sha256:2e4b6b87bb0c846a9315e3ab4be2d52fac905100565f4b92f02c445c8799e257", size = 216068 },
    { url = "https://files.pythonhosted.org/packages/59/f1/4da7717f0063a222db253e7121bd6a56f6fb1ba439dcc36659088793347c/coverage-7.8.0-py3-none-any.whl", hash = "sha256:dbf364b4c5e7bae9250528167dfe40219b62e2d573c854d74be213e1e52069f7", size = 203435 },
]

[[package]]
name = "cryptography"
version = "44.0.3"
source = { registry = "https://pypi.org/simple" }
dependencies = [
    { name = "cffi", marker = "platform_python_implementation != 'PyPy'" },
]
sdist = { url = "https://files.pythonhosted.org/packages/53/d6/1411ab4d6108ab167d06254c5be517681f1e331f90edf1379895bcb87020/cryptography-44.0.3.tar.gz", hash = "sha256:fe19d8bc5536a91a24a8133328880a41831b6c5df54599a8417b62fe015d3053", size = 711096 }
wheels = [
    { url = "https://files.pythonhosted.org/packages/6a/06/af2cf8d56ef87c77319e9086601bef621bedf40f6f59069e1b6d1ec498c5/cryptography-44.0.3-cp37-abi3-manylinux_2_17_aarch64.manylinux2014_aarch64.whl", hash = "sha256:4ffc61e8f3bf5b60346d89cd3d37231019c17a081208dfbbd6e1605ba03fa137", size = 3959305 },
    { url = "https://files.pythonhosted.org/packages/ae/01/80de3bec64627207d030f47bf3536889efee8913cd363e78ca9a09b13c8e/cryptography-44.0.3-cp37-abi3-manylinux_2_17_x86_64.manylinux2014_x86_64.whl", hash = "sha256:58968d331425a6f9eedcee087f77fd3c927c88f55368f43ff7e0a19891f2642c", size = 4171040 },
    { url = "https://files.pythonhosted.org/packages/bd/48/bb16b7541d207a19d9ae8b541c70037a05e473ddc72ccb1386524d4f023c/cryptography-44.0.3-cp37-abi3-manylinux_2_28_aarch64.whl", hash = "sha256:e28d62e59a4dbd1d22e747f57d4f00c459af22181f0b2f787ea83f5a876d7c76", size = 3963411 },
    { url = "https://files.pythonhosted.org/packages/42/b2/7d31f2af5591d217d71d37d044ef5412945a8a8e98d5a2a8ae4fd9cd4489/cryptography-44.0.3-cp37-abi3-manylinux_2_28_armv7l.manylinux_2_31_armv7l.whl", hash = "sha256:af653022a0c25ef2e3ffb2c673a50e5a0d02fecc41608f4954176f1933b12359", size = 3689263 },
    { url = "https://files.pythonhosted.org/packages/25/50/c0dfb9d87ae88ccc01aad8eb93e23cfbcea6a6a106a9b63a7b14c1f93c75/cryptography-44.0.3-cp37-abi3-manylinux_2_28_x86_64.whl", hash = "sha256:157f1f3b8d941c2bd8f3ffee0af9b049c9665c39d3da9db2dc338feca5e98a43", size = 4196198 },
    { url = "https://files.pythonhosted.org/packages/66/c9/55c6b8794a74da652690c898cb43906310a3e4e4f6ee0b5f8b3b3e70c441/cryptography-44.0.3-cp37-abi3-manylinux_2_34_aarch64.whl", hash = "sha256:c6cd67722619e4d55fdb42ead64ed8843d64638e9c07f4011163e46bc512cf01", size = 3966502 },
    { url = "https://files.pythonhosted.org/packages/b6/f7/7cb5488c682ca59a02a32ec5f975074084db4c983f849d47b7b67cc8697a/cryptography-44.0.3-cp37-abi3-manylinux_2_34_x86_64.whl", hash = "sha256:b424563394c369a804ecbee9b06dfb34997f19d00b3518e39f83a5642618397d", size = 4196173 },
    { url = "https://files.pythonhosted.org/packages/d2/0b/2f789a8403ae089b0b121f8f54f4a3e5228df756e2146efdf4a09a3d5083/cryptography-44.0.3-cp37-abi3-musllinux_1_2_aarch64.whl", hash = "sha256:c91fc8e8fd78af553f98bc7f2a1d8db977334e4eea302a4bfd75b9461c2d8904", size = 4087713 },
    { url = "https://files.pythonhosted.org/packages/1d/aa/330c13655f1af398fc154089295cf259252f0ba5df93b4bc9d9c7d7f843e/cryptography-44.0.3-cp37-abi3-musllinux_1_2_x86_64.whl", hash = "sha256:25cd194c39fa5a0aa4169125ee27d1172097857b27109a45fadc59653ec06f44", size = 4299064 },
    { url = "https://files.pythonhosted.org/packages/b1/f0/7491d44bba8d28b464a5bc8cc709f25a51e3eac54c0a4444cf2473a57c37/cryptography-44.0.3-cp39-abi3-manylinux_2_17_aarch64.manylinux2014_aarch64.whl", hash = "sha256:f3ffef566ac88f75967d7abd852ed5f182da252d23fac11b4766da3957766759", size = 3960307 },
    { url = "https://files.pythonhosted.org/packages/f7/c8/e5c5d0e1364d3346a5747cdcd7ecbb23ca87e6dea4f942a44e88be349f06/cryptography-44.0.3-cp39-abi3-manylinux_2_17_x86_64.manylinux2014_x86_64.whl", hash = "sha256:192ed30fac1728f7587c6f4613c29c584abdc565d7417c13904708db10206645", size = 4170876 },
    { url = "https://files.pythonhosted.org/packages/73/96/025cb26fc351d8c7d3a1c44e20cf9a01e9f7cf740353c9c7a17072e4b264/cryptography-44.0.3-cp39-abi3-manylinux_2_28_aarch64.whl", hash = "sha256:7d5fe7195c27c32a64955740b949070f21cba664604291c298518d2e255931d2", size = 3964127 },
    { url = "https://files.pythonhosted.org/packages/01/44/eb6522db7d9f84e8833ba3bf63313f8e257729cf3a8917379473fcfd6601/cryptography-44.0.3-cp39-abi3-manylinux_2_28_armv7l.manylinux_2_31_armv7l.whl", hash = "sha256:3f07943aa4d7dad689e3bb1638ddc4944cc5e0921e3c227486daae0e31a05e54", size = 3689164 },
    { url = "https://files.pythonhosted.org/packages/68/fb/d61a4defd0d6cee20b1b8a1ea8f5e25007e26aeb413ca53835f0cae2bcd1/cryptography-44.0.3-cp39-abi3-manylinux_2_28_x86_64.whl", hash = "sha256:cb90f60e03d563ca2445099edf605c16ed1d5b15182d21831f58460c48bffb93", size = 4198081 },
    { url = "https://files.pythonhosted.org/packages/1b/50/457f6911d36432a8811c3ab8bd5a6090e8d18ce655c22820994913dd06ea/cryptography-44.0.3-cp39-abi3-manylinux_2_34_aarch64.whl", hash = "sha256:ab0b005721cc0039e885ac3503825661bd9810b15d4f374e473f8c89b7d5460c", size = 3967716 },
    { url = "https://files.pythonhosted.org/packages/35/6e/dca39d553075980ccb631955c47b93d87d27f3596da8d48b1ae81463d915/cryptography-44.0.3-cp39-abi3-manylinux_2_34_x86_64.whl", hash = "sha256:3bb0847e6363c037df8f6ede57d88eaf3410ca2267fb12275370a76f85786a6f", size = 4197398 },
    { url = "https://files.pythonhosted.org/packages/9b/9d/d1f2fe681eabc682067c66a74addd46c887ebacf39038ba01f8860338d3d/cryptography-44.0.3-cp39-abi3-musllinux_1_2_aarch64.whl", hash = "sha256:b0cc66c74c797e1db750aaa842ad5b8b78e14805a9b5d1348dc603612d3e3ff5", size = 4087900 },
    { url = "https://files.pythonhosted.org/packages/c4/f5/3599e48c5464580b73b236aafb20973b953cd2e7b44c7c2533de1d888446/cryptography-44.0.3-cp39-abi3-musllinux_1_2_x86_64.whl", hash = "sha256:6866df152b581f9429020320e5eb9794c8780e90f7ccb021940d7f50ee00ae0b", size = 4301067 },
]

[[package]]
name = "cssselect2"
version = "0.8.0"
source = { registry = "https://pypi.org/simple" }
dependencies = [
    { name = "tinycss2" },
    { name = "webencodings" },
]
sdist = { url = "https://files.pythonhosted.org/packages/9f/86/fd7f58fc498b3166f3a7e8e0cddb6e620fe1da35b02248b1bd59e95dbaaa/cssselect2-0.8.0.tar.gz", hash = "sha256:7674ffb954a3b46162392aee2a3a0aedb2e14ecf99fcc28644900f4e6e3e9d3a", size = 35716 }
wheels = [
    { url = "https://files.pythonhosted.org/packages/0f/e7/aa315e6a749d9b96c2504a1ba0ba031ba2d0517e972ce22682e3fccecb09/cssselect2-0.8.0-py3-none-any.whl", hash = "sha256:46fc70ebc41ced7a32cd42d58b1884d72ade23d21e5a4eaaf022401c13f0e76e", size = 15454 },
]

[[package]]
name = "cssselect2"
version = "0.8.0"
source = { registry = "https://pypi.org/simple" }
dependencies = [
    { name = "tinycss2" },
    { name = "webencodings" },
]
sdist = { url = "https://files.pythonhosted.org/packages/9f/86/fd7f58fc498b3166f3a7e8e0cddb6e620fe1da35b02248b1bd59e95dbaaa/cssselect2-0.8.0.tar.gz", hash = "sha256:7674ffb954a3b46162392aee2a3a0aedb2e14ecf99fcc28644900f4e6e3e9d3a", size = 35716 }
wheels = [
    { url = "https://files.pythonhosted.org/packages/0f/e7/aa315e6a749d9b96c2504a1ba0ba031ba2d0517e972ce22682e3fccecb09/cssselect2-0.8.0-py3-none-any.whl", hash = "sha256:46fc70ebc41ced7a32cd42d58b1884d72ade23d21e5a4eaaf022401c13f0e76e", size = 15454 },
]

[[package]]
name = "cssselect2"
version = "0.8.0"
source = { registry = "https://pypi.org/simple" }
dependencies = [
    { name = "tinycss2" },
    { name = "webencodings" },
]
sdist = { url = "https://files.pythonhosted.org/packages/9f/86/fd7f58fc498b3166f3a7e8e0cddb6e620fe1da35b02248b1bd59e95dbaaa/cssselect2-0.8.0.tar.gz", hash = "sha256:7674ffb954a3b46162392aee2a3a0aedb2e14ecf99fcc28644900f4e6e3e9d3a", size = 35716 }
wheels = [
    { url = "https://files.pythonhosted.org/packages/0f/e7/aa315e6a749d9b96c2504a1ba0ba031ba2d0517e972ce22682e3fccecb09/cssselect2-0.8.0-py3-none-any.whl", hash = "sha256:46fc70ebc41ced7a32cd42d58b1884d72ade23d21e5a4eaaf022401c13f0e76e", size = 15454 },
]

[[package]]
name = "cycler"
version = "0.12.1"
source = { registry = "https://pypi.org/simple" }
sdist = { url = "https://files.pythonhosted.org/packages/a9/95/a3dbbb5028f35eafb79008e7522a75244477d2838f38cbb722248dabc2a8/cycler-0.12.1.tar.gz", hash = "sha256:88bb128f02ba341da8ef447245a9e138fae777f6a23943da4540077d3601eb1c", size = 7615 }
wheels = [
    { url = "https://files.pythonhosted.org/packages/e7/05/c19819d5e3d95294a6f5947fb9b9629efb316b96de511b418c53d245aae6/cycler-0.12.1-py3-none-any.whl", hash = "sha256:85cef7cff222d8644161529808465972e51340599459b8ac3ccbac5a854e0d30", size = 8321 },
]

[[package]]
name = "defusedxml"
version = "0.7.1"
source = { registry = "https://pypi.org/simple" }
sdist = { url = "https://files.pythonhosted.org/packages/0f/d5/c66da9b79e5bdb124974bfe172b4daf3c984ebd9c2a06e2b8a4dc7331c72/defusedxml-0.7.1.tar.gz", hash = "sha256:1bb3032db185915b62d7c6209c5a8792be6a32ab2fedacc84e01b52c51aa3e69", size = 75520 }
wheels = [
    { url = "https://files.pythonhosted.org/packages/07/6c/aa3f2f849e01cb6a001cd8554a88d4c77c5c1a31c95bdf1cf9301e6d9ef4/defusedxml-0.7.1-py2.py3-none-any.whl", hash = "sha256:a352e7e428770286cc899e2542b6cdaedb2b4953ff269a210103ec58f6198a61", size = 25604 },
]

[[package]]
name = "dill"
version = "0.4.0"
source = { registry = "https://pypi.org/simple" }
sdist = { url = "https://files.pythonhosted.org/packages/12/80/630b4b88364e9a8c8c5797f4602d0f76ef820909ee32f0bacb9f90654042/dill-0.4.0.tar.gz", hash = "sha256:0633f1d2df477324f53a895b02c901fb961bdbf65a17122586ea7019292cbcf0", size = 186976 }
wheels = [
    { url = "https://files.pythonhosted.org/packages/50/3d/9373ad9c56321fdab5b41197068e1d8c25883b3fea29dd361f9b55116869/dill-0.4.0-py3-none-any.whl", hash = "sha256:44f54bf6412c2c8464c14e8243eb163690a9800dbe2c367330883b19c7561049", size = 119668 },
]

[[package]]
name = "distlib"
version = "0.3.9"
source = { registry = "https://pypi.org/simple" }
sdist = { url = "https://files.pythonhosted.org/packages/0d/dd/1bec4c5ddb504ca60fc29472f3d27e8d4da1257a854e1d96742f15c1d02d/distlib-0.3.9.tar.gz", hash = "sha256:a60f20dea646b8a33f3e7772f74dc0b2d0772d2837ee1342a00645c81edf9403", size = 613923 }
wheels = [
    { url = "https://files.pythonhosted.org/packages/91/a1/cf2472db20f7ce4a6be1253a81cfdf85ad9c7885ffbed7047fb72c24cf87/distlib-0.3.9-py2.py3-none-any.whl", hash = "sha256:47f8c22fd27c27e25a65601af709b38e4f0a45ea4fc2e710f65755fa8caaaf87", size = 468973 },
]

[[package]]
name = "distro"
version = "1.9.0"
source = { registry = "https://pypi.org/simple" }
sdist = { url = "https://files.pythonhosted.org/packages/fc/f8/98eea607f65de6527f8a2e8885fc8015d3e6f5775df186e443e0964a11c3/distro-1.9.0.tar.gz", hash = "sha256:2fa77c6fd8940f116ee1d6b94a2f90b13b5ea8d019b98bc8bafdcabcdd9bdbed", size = 60722 }
wheels = [
    { url = "https://files.pythonhosted.org/packages/12/b3/231ffd4ab1fc9d679809f356cebee130ac7daa00d6d6f3206dd4fd137e9e/distro-1.9.0-py3-none-any.whl", hash = "sha256:7bffd925d65168f85027d8da9af6bddab658135b840670a223589bc0c8ef02b2", size = 20277 },
]

[[package]]
name = "docker"
version = "7.1.0"
source = { registry = "https://pypi.org/simple" }
dependencies = [
    { name = "pywin32", marker = "sys_platform == 'win32'" },
    { name = "requests" },
    { name = "urllib3" },
]
sdist = { url = "https://files.pythonhosted.org/packages/91/9b/4a2ea29aeba62471211598dac5d96825bb49348fa07e906ea930394a83ce/docker-7.1.0.tar.gz", hash = "sha256:ad8c70e6e3f8926cb8a92619b832b4ea5299e2831c14284663184e200546fa6c", size = 117834 }
wheels = [
    { url = "https://files.pythonhosted.org/packages/e3/26/57c6fb270950d476074c087527a558ccb6f4436657314bfb6cdf484114c4/docker-7.1.0-py3-none-any.whl", hash = "sha256:c96b93b7f0a746f9e77d325bcfb87422a3d8bd4f03136ae8a85b37f1898d5fc0", size = 147774 },
]

[[package]]
name = "docutils"
version = "0.21.2"
source = { registry = "https://pypi.org/simple" }
sdist = { url = "https://files.pythonhosted.org/packages/ae/ed/aefcc8cd0ba62a0560c3c18c33925362d46c6075480bfa4df87b28e169a9/docutils-0.21.2.tar.gz", hash = "sha256:3a6b18732edf182daa3cd12775bbb338cf5691468f91eeeb109deff6ebfa986f", size = 2204444 }
wheels = [
    { url = "https://files.pythonhosted.org/packages/8f/d7/9322c609343d929e75e7e5e6255e614fcc67572cfd083959cdef3b7aad79/docutils-0.21.2-py3-none-any.whl", hash = "sha256:dafca5b9e384f0e419294eb4d2ff9fa826435bf15f15b7bd45723e8ad76811b2", size = 587408 },
]

[[package]]
name = "dotty-dict"
version = "1.3.1"
source = { registry = "https://pypi.org/simple" }
sdist = { url = "https://files.pythonhosted.org/packages/6a/ab/88d67f02024700b48cd8232579ad1316aa9df2272c63049c27cc094229d6/dotty_dict-1.3.1.tar.gz", hash = "sha256:4b016e03b8ae265539757a53eba24b9bfda506fb94fbce0bee843c6f05541a15", size = 7699 }
wheels = [
    { url = "https://files.pythonhosted.org/packages/1a/91/e0d457ee03ec33d79ee2cd8d212debb1bc21dfb99728ae35efdb5832dc22/dotty_dict-1.3.1-py3-none-any.whl", hash = "sha256:5022d234d9922f13aa711b4950372a06a6d64cb6d6db9ba43d0ba133ebfce31f", size = 7014 },
]

[[package]]
name = "editorconfig"
version = "0.17.0"
source = { registry = "https://pypi.org/simple" }
sdist = { url = "https://files.pythonhosted.org/packages/b4/29/785595a0d8b30ab8d2486559cfba1d46487b8dcbd99f74960b6b4cca92a4/editorconfig-0.17.0.tar.gz", hash = "sha256:8739052279699840065d3a9f5c125d7d5a98daeefe53b0e5274261d77cb49aa2", size = 13369 }
wheels = [
    { url = "https://files.pythonhosted.org/packages/af/e5/8dba39ea24ca3de0e954e668107692f4dfc13a85300a531fa9a39e83fde4/EditorConfig-0.17.0-py3-none-any.whl", hash = "sha256:fe491719c5f65959ec00b167d07740e7ffec9a3f362038c72b289330b9991dfc", size = 16276 },
]

[[package]]
name = "execnet"
version = "2.1.1"
source = { registry = "https://pypi.org/simple" }
sdist = { url = "https://files.pythonhosted.org/packages/bb/ff/b4c0dc78fbe20c3e59c0c7334de0c27eb4001a2b2017999af398bf730817/execnet-2.1.1.tar.gz", hash = "sha256:5189b52c6121c24feae288166ab41b32549c7e2348652736540b9e6e7d4e72e3", size = 166524 }
wheels = [
    { url = "https://files.pythonhosted.org/packages/43/09/2aea36ff60d16dd8879bdb2f5b3ee0ba8d08cbbdcdfe870e695ce3784385/execnet-2.1.1-py3-none-any.whl", hash = "sha256:26dee51f1b80cebd6d0ca8e74dd8745419761d3bef34163928cbebbdc4749fdc", size = 40612 },
]

[[package]]
name = "filelock"
version = "3.18.0"
source = { registry = "https://pypi.org/simple" }
sdist = { url = "https://files.pythonhosted.org/packages/0a/10/c23352565a6544bdc5353e0b15fc1c563352101f30e24bf500207a54df9a/filelock-3.18.0.tar.gz", hash = "sha256:adbc88eabb99d2fec8c9c1b229b171f18afa655400173ddc653d5d01501fb9f2", size = 18075 }
wheels = [
    { url = "https://files.pythonhosted.org/packages/4d/36/2a115987e2d8c300a974597416d9de88f2444426de9571f4b59b2cca3acc/filelock-3.18.0-py3-none-any.whl", hash = "sha256:c401f4f8377c4464e6db25fff06205fd89bdd83b65eb0488ed1b160f780e21de", size = 16215 },
]

[[package]]
name = "fonttools"
version = "4.57.0"
source = { registry = "https://pypi.org/simple" }
sdist = { url = "https://files.pythonhosted.org/packages/03/2d/a9a0b6e3a0cf6bd502e64fc16d894269011930cabfc89aee20d1635b1441/fonttools-4.57.0.tar.gz", hash = "sha256:727ece10e065be2f9dd239d15dd5d60a66e17eac11aea47d447f9f03fdbc42de", size = 3492448 }
wheels = [
    { url = "https://files.pythonhosted.org/packages/cb/98/d4bc42d43392982eecaaca117d79845734d675219680cd43070bb001bc1f/fonttools-4.57.0-cp312-cp312-macosx_10_13_universal2.whl", hash = "sha256:889e45e976c74abc7256d3064aa7c1295aa283c6bb19810b9f8b604dfe5c7f31", size = 2751824 },
    { url = "https://files.pythonhosted.org/packages/1a/62/7168030eeca3742fecf45f31e63b5ef48969fa230a672216b805f1d61548/fonttools-4.57.0-cp312-cp312-macosx_10_13_x86_64.whl", hash = "sha256:0425c2e052a5f1516c94e5855dbda706ae5a768631e9fcc34e57d074d1b65b92", size = 2283072 },
    { url = "https://files.pythonhosted.org/packages/5d/82/121a26d9646f0986ddb35fbbaf58ef791c25b59ecb63ffea2aab0099044f/fonttools-4.57.0-cp312-cp312-manylinux_2_17_aarch64.manylinux2014_aarch64.whl", hash = "sha256:44c26a311be2ac130f40a96769264809d3b0cb297518669db437d1cc82974888", size = 4788020 },
    { url = "https://files.pythonhosted.org/packages/5b/26/e0f2fb662e022d565bbe280a3cfe6dafdaabf58889ff86fdef2d31ff1dde/fonttools-4.57.0-cp312-cp312-manylinux_2_5_x86_64.manylinux1_x86_64.manylinux_2_17_x86_64.manylinux2014_x86_64.whl", hash = "sha256:84c41ba992df5b8d680b89fd84c6a1f2aca2b9f1ae8a67400c8930cd4ea115f6", size = 4859096 },
    { url = "https://files.pythonhosted.org/packages/9e/44/9075e323347b1891cdece4b3f10a3b84a8f4c42a7684077429d9ce842056/fonttools-4.57.0-cp312-cp312-musllinux_1_2_aarch64.whl", hash = "sha256:ea1e9e43ca56b0c12440a7c689b1350066595bebcaa83baad05b8b2675129d98", size = 4964356 },
    { url = "https://files.pythonhosted.org/packages/48/28/caa8df32743462fb966be6de6a79d7f30393859636d7732e82efa09fbbb4/fonttools-4.57.0-cp312-cp312-musllinux_1_2_x86_64.whl", hash = "sha256:84fd56c78d431606332a0627c16e2a63d243d0d8b05521257d77c6529abe14d8", size = 5226546 },
    { url = "https://files.pythonhosted.org/packages/f6/46/95ab0f0d2e33c5b1a4fc1c0efe5e286ba9359602c0a9907adb1faca44175/fonttools-4.57.0-cp312-cp312-win32.whl", hash = "sha256:f4376819c1c778d59e0a31db5dc6ede854e9edf28bbfa5b756604727f7f800ac", size = 2146776 },
    { url = "https://files.pythonhosted.org/packages/06/5d/1be5424bb305880e1113631f49a55ea7c7da3a5fe02608ca7c16a03a21da/fonttools-4.57.0-cp312-cp312-win_amd64.whl", hash = "sha256:57e30241524879ea10cdf79c737037221f77cc126a8cdc8ff2c94d4a522504b9", size = 2193956 },
    { url = "https://files.pythonhosted.org/packages/e9/2f/11439f3af51e4bb75ac9598c29f8601aa501902dcedf034bdc41f47dd799/fonttools-4.57.0-cp313-cp313-macosx_10_13_universal2.whl", hash = "sha256:408ce299696012d503b714778d89aa476f032414ae57e57b42e4b92363e0b8ef", size = 2739175 },
    { url = "https://files.pythonhosted.org/packages/25/52/677b55a4c0972dc3820c8dba20a29c358197a78229daa2ea219fdb19e5d5/fonttools-4.57.0-cp313-cp313-macosx_10_13_x86_64.whl", hash = "sha256:bbceffc80aa02d9e8b99f2a7491ed8c4a783b2fc4020119dc405ca14fb5c758c", size = 2276583 },
    { url = "https://files.pythonhosted.org/packages/64/79/184555f8fa77b827b9460a4acdbbc0b5952bb6915332b84c615c3a236826/fonttools-4.57.0-cp313-cp313-manylinux_2_17_aarch64.manylinux2014_aarch64.whl", hash = "sha256:f022601f3ee9e1f6658ed6d184ce27fa5216cee5b82d279e0f0bde5deebece72", size = 4766437 },
    { url = "https://files.pythonhosted.org/packages/f8/ad/c25116352f456c0d1287545a7aa24e98987b6d99c5b0456c4bd14321f20f/fonttools-4.57.0-cp313-cp313-manylinux_2_5_x86_64.manylinux1_x86_64.manylinux_2_17_x86_64.manylinux2014_x86_64.whl", hash = "sha256:4dea5893b58d4637ffa925536462ba626f8a1b9ffbe2f5c272cdf2c6ebadb817", size = 4838431 },
    { url = "https://files.pythonhosted.org/packages/53/ae/398b2a833897297797a44f519c9af911c2136eb7aa27d3f1352c6d1129fa/fonttools-4.57.0-cp313-cp313-musllinux_1_2_aarch64.whl", hash = "sha256:dff02c5c8423a657c550b48231d0a48d7e2b2e131088e55983cfe74ccc2c7cc9", size = 4951011 },
    { url = "https://files.pythonhosted.org/packages/b7/5d/7cb31c4bc9ffb9a2bbe8b08f8f53bad94aeb158efad75da645b40b62cb73/fonttools-4.57.0-cp313-cp313-musllinux_1_2_x86_64.whl", hash = "sha256:767604f244dc17c68d3e2dbf98e038d11a18abc078f2d0f84b6c24571d9c0b13", size = 5205679 },
    { url = "https://files.pythonhosted.org/packages/4c/e4/6934513ec2c4d3d69ca1bc3bd34d5c69dafcbf68c15388dd3bb062daf345/fonttools-4.57.0-cp313-cp313-win32.whl", hash = "sha256:8e2e12d0d862f43d51e5afb8b9751c77e6bec7d2dc00aad80641364e9df5b199", size = 2144833 },
    { url = "https://files.pythonhosted.org/packages/c4/0d/2177b7fdd23d017bcfb702fd41e47d4573766b9114da2fddbac20dcc4957/fonttools-4.57.0-cp313-cp313-win_amd64.whl", hash = "sha256:f1d6bc9c23356908db712d282acb3eebd4ae5ec6d8b696aa40342b1d84f8e9e3", size = 2190799 },
    { url = "https://files.pythonhosted.org/packages/90/27/45f8957c3132917f91aaa56b700bcfc2396be1253f685bd5c68529b6f610/fonttools-4.57.0-py3-none-any.whl", hash = "sha256:3122c604a675513c68bd24c6a8f9091f1c2376d18e8f5fe5a101746c81b3e98f", size = 1093605 },
]

[[package]]
name = "frozenlist"
version = "1.6.0"
source = { registry = "https://pypi.org/simple" }
sdist = { url = "https://files.pythonhosted.org/packages/ee/f4/d744cba2da59b5c1d88823cf9e8a6c74e4659e2b27604ed973be2a0bf5ab/frozenlist-1.6.0.tar.gz", hash = "sha256:b99655c32c1c8e06d111e7f41c06c29a5318cb1835df23a45518e02a47c63b68", size = 42831 }
wheels = [
    { url = "https://files.pythonhosted.org/packages/9c/8a/289b7d0de2fbac832ea80944d809759976f661557a38bb8e77db5d9f79b7/frozenlist-1.6.0-cp312-cp312-macosx_10_13_universal2.whl", hash = "sha256:c5b9e42ace7d95bf41e19b87cec8f262c41d3510d8ad7514ab3862ea2197bfb1", size = 160193 },
    { url = "https://files.pythonhosted.org/packages/19/80/2fd17d322aec7f430549f0669f599997174f93ee17929ea5b92781ec902c/frozenlist-1.6.0-cp312-cp312-macosx_10_13_x86_64.whl", hash = "sha256:ca9973735ce9f770d24d5484dcb42f68f135351c2fc81a7a9369e48cf2998a29", size = 123831 },
    { url = "https://files.pythonhosted.org/packages/99/06/f5812da431273f78c6543e0b2f7de67dfd65eb0a433978b2c9c63d2205e4/frozenlist-1.6.0-cp312-cp312-macosx_11_0_arm64.whl", hash = "sha256:6ac40ec76041c67b928ca8aaffba15c2b2ee3f5ae8d0cb0617b5e63ec119ca25", size = 121862 },
    { url = "https://files.pythonhosted.org/packages/d0/31/9e61c6b5fc493cf24d54881731204d27105234d09878be1a5983182cc4a5/frozenlist-1.6.0-cp312-cp312-manylinux_2_17_aarch64.manylinux2014_aarch64.whl", hash = "sha256:95b7a8a3180dfb280eb044fdec562f9b461614c0ef21669aea6f1d3dac6ee576", size = 316361 },
    { url = "https://files.pythonhosted.org/packages/9d/55/22ca9362d4f0222324981470fd50192be200154d51509ee6eb9baa148e96/frozenlist-1.6.0-cp312-cp312-manylinux_2_17_armv7l.manylinux2014_armv7l.manylinux_2_31_armv7l.whl", hash = "sha256:c444d824e22da6c9291886d80c7d00c444981a72686e2b59d38b285617cb52c8", size = 307115 },
    { url = "https://files.pythonhosted.org/packages/ae/39/4fff42920a57794881e7bb3898dc7f5f539261711ea411b43bba3cde8b79/frozenlist-1.6.0-cp312-cp312-manylinux_2_17_ppc64le.manylinux2014_ppc64le.whl", hash = "sha256:bb52c8166499a8150bfd38478248572c924c003cbb45fe3bcd348e5ac7c000f9", size = 322505 },
    { url = "https://files.pythonhosted.org/packages/55/f2/88c41f374c1e4cf0092a5459e5f3d6a1e17ed274c98087a76487783df90c/frozenlist-1.6.0-cp312-cp312-manylinux_2_17_s390x.manylinux2014_s390x.whl", hash = "sha256:b35298b2db9c2468106278537ee529719228950a5fdda686582f68f247d1dc6e", size = 322666 },
    { url = "https://files.pythonhosted.org/packages/75/51/034eeb75afdf3fd03997856195b500722c0b1a50716664cde64e28299c4b/frozenlist-1.6.0-cp312-cp312-manylinux_2_5_i686.manylinux1_i686.manylinux_2_17_i686.manylinux2014_i686.whl", hash = "sha256:d108e2d070034f9d57210f22fefd22ea0d04609fc97c5f7f5a686b3471028590", size = 302119 },
    { url = "https://files.pythonhosted.org/packages/2b/a6/564ecde55ee633270a793999ef4fd1d2c2b32b5a7eec903b1012cb7c5143/frozenlist-1.6.0-cp312-cp312-manylinux_2_5_x86_64.manylinux1_x86_64.manylinux_2_17_x86_64.manylinux2014_x86_64.whl", hash = "sha256:4e1be9111cb6756868ac242b3c2bd1f09d9aea09846e4f5c23715e7afb647103", size = 316226 },
    { url = "https://files.pythonhosted.org/packages/f1/c8/6c0682c32377f402b8a6174fb16378b683cf6379ab4d2827c580892ab3c7/frozenlist-1.6.0-cp312-cp312-musllinux_1_2_aarch64.whl", hash = "sha256:94bb451c664415f02f07eef4ece976a2c65dcbab9c2f1705b7031a3a75349d8c", size = 312788 },
    { url = "https://files.pythonhosted.org/packages/b6/b8/10fbec38f82c5d163ca1750bfff4ede69713badf236a016781cf1f10a0f0/frozenlist-1.6.0-cp312-cp312-musllinux_1_2_armv7l.whl", hash = "sha256:d1a686d0b0949182b8faddea596f3fc11f44768d1f74d4cad70213b2e139d821", size = 325914 },
    { url = "https://files.pythonhosted.org/packages/62/ca/2bf4f3a1bd40cdedd301e6ecfdbb291080d5afc5f9ce350c0739f773d6b9/frozenlist-1.6.0-cp312-cp312-musllinux_1_2_i686.whl", hash = "sha256:ea8e59105d802c5a38bdbe7362822c522230b3faba2aa35c0fa1765239b7dd70", size = 305283 },
    { url = "https://files.pythonhosted.org/packages/09/64/20cc13ccf94abc2a1f482f74ad210703dc78a590d0b805af1c9aa67f76f9/frozenlist-1.6.0-cp312-cp312-musllinux_1_2_ppc64le.whl", hash = "sha256:abc4e880a9b920bc5020bf6a431a6bb40589d9bca3975c980495f63632e8382f", size = 319264 },
    { url = "https://files.pythonhosted.org/packages/20/ff/86c6a2bbe98cfc231519f5e6d712a0898488ceac804a917ce014f32e68f6/frozenlist-1.6.0-cp312-cp312-musllinux_1_2_s390x.whl", hash = "sha256:9a79713adfe28830f27a3c62f6b5406c37376c892b05ae070906f07ae4487046", size = 326482 },
    { url = "https://files.pythonhosted.org/packages/2f/da/8e381f66367d79adca245d1d71527aac774e30e291d41ef161ce2d80c38e/frozenlist-1.6.0-cp312-cp312-musllinux_1_2_x86_64.whl", hash = "sha256:9a0318c2068e217a8f5e3b85e35899f5a19e97141a45bb925bb357cfe1daf770", size = 318248 },
    { url = "https://files.pythonhosted.org/packages/39/24/1a1976563fb476ab6f0fa9fefaac7616a4361dbe0461324f9fd7bf425dbe/frozenlist-1.6.0-cp312-cp312-win32.whl", hash = "sha256:853ac025092a24bb3bf09ae87f9127de9fe6e0c345614ac92536577cf956dfcc", size = 115161 },
    { url = "https://files.pythonhosted.org/packages/80/2e/fb4ed62a65f8cd66044706b1013f0010930d8cbb0729a2219561ea075434/frozenlist-1.6.0-cp312-cp312-win_amd64.whl", hash = "sha256:2bdfe2d7e6c9281c6e55523acd6c2bf77963cb422fdc7d142fb0cb6621b66878", size = 120548 },
    { url = "https://files.pythonhosted.org/packages/6f/e5/04c7090c514d96ca00887932417f04343ab94904a56ab7f57861bf63652d/frozenlist-1.6.0-cp313-cp313-macosx_10_13_universal2.whl", hash = "sha256:1d7fb014fe0fbfee3efd6a94fc635aeaa68e5e1720fe9e57357f2e2c6e1a647e", size = 158182 },
    { url = "https://files.pythonhosted.org/packages/e9/8f/60d0555c61eec855783a6356268314d204137f5e0c53b59ae2fc28938c99/frozenlist-1.6.0-cp313-cp313-macosx_10_13_x86_64.whl", hash = "sha256:01bcaa305a0fdad12745502bfd16a1c75b14558dabae226852f9159364573117", size = 122838 },
    { url = "https://files.pythonhosted.org/packages/5a/a7/d0ec890e3665b4b3b7c05dc80e477ed8dc2e2e77719368e78e2cd9fec9c8/frozenlist-1.6.0-cp313-cp313-macosx_11_0_arm64.whl", hash = "sha256:8b314faa3051a6d45da196a2c495e922f987dc848e967d8cfeaee8a0328b1cd4", size = 120980 },
    { url = "https://files.pythonhosted.org/packages/cc/19/9b355a5e7a8eba903a008579964192c3e427444752f20b2144b10bb336df/frozenlist-1.6.0-cp313-cp313-manylinux_2_17_aarch64.manylinux2014_aarch64.whl", hash = "sha256:da62fecac21a3ee10463d153549d8db87549a5e77eefb8c91ac84bb42bb1e4e3", size = 305463 },
    { url = "https://files.pythonhosted.org/packages/9c/8d/5b4c758c2550131d66935ef2fa700ada2461c08866aef4229ae1554b93ca/frozenlist-1.6.0-cp313-cp313-manylinux_2_17_armv7l.manylinux2014_armv7l.manylinux_2_31_armv7l.whl", hash = "sha256:d1eb89bf3454e2132e046f9599fbcf0a4483ed43b40f545551a39316d0201cd1", size = 297985 },
    { url = "https://files.pythonhosted.org/packages/48/2c/537ec09e032b5865715726b2d1d9813e6589b571d34d01550c7aeaad7e53/frozenlist-1.6.0-cp313-cp313-manylinux_2_17_ppc64le.manylinux2014_ppc64le.whl", hash = "sha256:d18689b40cb3936acd971f663ccb8e2589c45db5e2c5f07e0ec6207664029a9c", size = 311188 },
    { url = "https://files.pythonhosted.org/packages/31/2f/1aa74b33f74d54817055de9a4961eff798f066cdc6f67591905d4fc82a84/frozenlist-1.6.0-cp313-cp313-manylinux_2_17_s390x.manylinux2014_s390x.whl", hash = "sha256:e67ddb0749ed066b1a03fba812e2dcae791dd50e5da03be50b6a14d0c1a9ee45", size = 311874 },
    { url = "https://files.pythonhosted.org/packages/bf/f0/cfec18838f13ebf4b37cfebc8649db5ea71a1b25dacd691444a10729776c/frozenlist-1.6.0-cp313-cp313-manylinux_2_5_i686.manylinux1_i686.manylinux_2_17_i686.manylinux2014_i686.whl", hash = "sha256:fc5e64626e6682638d6e44398c9baf1d6ce6bc236d40b4b57255c9d3f9761f1f", size = 291897 },
    { url = "https://files.pythonhosted.org/packages/ea/a5/deb39325cbbea6cd0a46db8ccd76150ae2fcbe60d63243d9df4a0b8c3205/frozenlist-1.6.0-cp313-cp313-manylinux_2_5_x86_64.manylinux1_x86_64.manylinux_2_17_x86_64.manylinux2014_x86_64.whl", hash = "sha256:437cfd39564744ae32ad5929e55b18ebd88817f9180e4cc05e7d53b75f79ce85", size = 305799 },
    { url = "https://files.pythonhosted.org/packages/78/22/6ddec55c5243a59f605e4280f10cee8c95a449f81e40117163383829c241/frozenlist-1.6.0-cp313-cp313-musllinux_1_2_aarch64.whl", hash = "sha256:62dd7df78e74d924952e2feb7357d826af8d2f307557a779d14ddf94d7311be8", size = 302804 },
    { url = "https://files.pythonhosted.org/packages/5d/b7/d9ca9bab87f28855063c4d202936800219e39db9e46f9fb004d521152623/frozenlist-1.6.0-cp313-cp313-musllinux_1_2_armv7l.whl", hash = "sha256:a66781d7e4cddcbbcfd64de3d41a61d6bdde370fc2e38623f30b2bd539e84a9f", size = 316404 },
    { url = "https://files.pythonhosted.org/packages/a6/3a/1255305db7874d0b9eddb4fe4a27469e1fb63720f1fc6d325a5118492d18/frozenlist-1.6.0-cp313-cp313-musllinux_1_2_i686.whl", hash = "sha256:482fe06e9a3fffbcd41950f9d890034b4a54395c60b5e61fae875d37a699813f", size = 295572 },
    { url = "https://files.pythonhosted.org/packages/2a/f2/8d38eeee39a0e3a91b75867cc102159ecccf441deb6ddf67be96d3410b84/frozenlist-1.6.0-cp313-cp313-musllinux_1_2_ppc64le.whl", hash = "sha256:e4f9373c500dfc02feea39f7a56e4f543e670212102cc2eeb51d3a99c7ffbde6", size = 307601 },
    { url = "https://files.pythonhosted.org/packages/38/04/80ec8e6b92f61ef085422d7b196822820404f940950dde5b2e367bede8bc/frozenlist-1.6.0-cp313-cp313-musllinux_1_2_s390x.whl", hash = "sha256:e69bb81de06827147b7bfbaeb284d85219fa92d9f097e32cc73675f279d70188", size = 314232 },
    { url = "https://files.pythonhosted.org/packages/3a/58/93b41fb23e75f38f453ae92a2f987274c64637c450285577bd81c599b715/frozenlist-1.6.0-cp313-cp313-musllinux_1_2_x86_64.whl", hash = "sha256:7613d9977d2ab4a9141dde4a149f4357e4065949674c5649f920fec86ecb393e", size = 308187 },
    { url = "https://files.pythonhosted.org/packages/6a/a2/e64df5c5aa36ab3dee5a40d254f3e471bb0603c225f81664267281c46a2d/frozenlist-1.6.0-cp313-cp313-win32.whl", hash = "sha256:4def87ef6d90429f777c9d9de3961679abf938cb6b7b63d4a7eb8a268babfce4", size = 114772 },
    { url = "https://files.pythonhosted.org/packages/a0/77/fead27441e749b2d574bb73d693530d59d520d4b9e9679b8e3cb779d37f2/frozenlist-1.6.0-cp313-cp313-win_amd64.whl", hash = "sha256:37a8a52c3dfff01515e9bbbee0e6063181362f9de3db2ccf9bc96189b557cbfd", size = 119847 },
    { url = "https://files.pythonhosted.org/packages/df/bd/cc6d934991c1e5d9cafda83dfdc52f987c7b28343686aef2e58a9cf89f20/frozenlist-1.6.0-cp313-cp313t-macosx_10_13_universal2.whl", hash = "sha256:46138f5a0773d064ff663d273b309b696293d7a7c00a0994c5c13a5078134b64", size = 174937 },
    { url = "https://files.pythonhosted.org/packages/f2/a2/daf945f335abdbfdd5993e9dc348ef4507436936ab3c26d7cfe72f4843bf/frozenlist-1.6.0-cp313-cp313t-macosx_10_13_x86_64.whl", hash = "sha256:f88bc0a2b9c2a835cb888b32246c27cdab5740059fb3688852bf91e915399b91", size = 136029 },
    { url = "https://files.pythonhosted.org/packages/51/65/4c3145f237a31247c3429e1c94c384d053f69b52110a0d04bfc8afc55fb2/frozenlist-1.6.0-cp313-cp313t-macosx_11_0_arm64.whl", hash = "sha256:777704c1d7655b802c7850255639672e90e81ad6fa42b99ce5ed3fbf45e338dd", size = 134831 },
    { url = "https://files.pythonhosted.org/packages/77/38/03d316507d8dea84dfb99bdd515ea245628af964b2bf57759e3c9205cc5e/frozenlist-1.6.0-cp313-cp313t-manylinux_2_17_aarch64.manylinux2014_aarch64.whl", hash = "sha256:85ef8d41764c7de0dcdaf64f733a27352248493a85a80661f3c678acd27e31f2", size = 392981 },
    { url = "https://files.pythonhosted.org/packages/37/02/46285ef9828f318ba400a51d5bb616ded38db8466836a9cfa39f3903260b/frozenlist-1.6.0-cp313-cp313t-manylinux_2_17_armv7l.manylinux2014_armv7l.manylinux_2_31_armv7l.whl", hash = "sha256:da5cb36623f2b846fb25009d9d9215322318ff1c63403075f812b3b2876c8506", size = 371999 },
    { url = "https://files.pythonhosted.org/packages/0d/64/1212fea37a112c3c5c05bfb5f0a81af4836ce349e69be75af93f99644da9/frozenlist-1.6.0-cp313-cp313t-manylinux_2_17_ppc64le.manylinux2014_ppc64le.whl", hash = "sha256:cbb56587a16cf0fb8acd19e90ff9924979ac1431baea8681712716a8337577b0", size = 392200 },
    { url = "https://files.pythonhosted.org/packages/81/ce/9a6ea1763e3366e44a5208f76bf37c76c5da570772375e4d0be85180e588/frozenlist-1.6.0-cp313-cp313t-manylinux_2_17_s390x.manylinux2014_s390x.whl", hash = "sha256:c6154c3ba59cda3f954c6333025369e42c3acd0c6e8b6ce31eb5c5b8116c07e0", size = 390134 },
    { url = "https://files.pythonhosted.org/packages/bc/36/939738b0b495b2c6d0c39ba51563e453232813042a8d908b8f9544296c29/frozenlist-1.6.0-cp313-cp313t-manylinux_2_5_i686.manylinux1_i686.manylinux_2_17_i686.manylinux2014_i686.whl", hash = "sha256:2e8246877afa3f1ae5c979fe85f567d220f86a50dc6c493b9b7d8191181ae01e", size = 365208 },
    { url = "https://files.pythonhosted.org/packages/b4/8b/939e62e93c63409949c25220d1ba8e88e3960f8ef6a8d9ede8f94b459d27/frozenlist-1.6.0-cp313-cp313t-manylinux_2_5_x86_64.manylinux1_x86_64.manylinux_2_17_x86_64.manylinux2014_x86_64.whl", hash = "sha256:7b0f6cce16306d2e117cf9db71ab3a9e8878a28176aeaf0dbe35248d97b28d0c", size = 385548 },
    { url = "https://files.pythonhosted.org/packages/62/38/22d2873c90102e06a7c5a3a5b82ca47e393c6079413e8a75c72bff067fa8/frozenlist-1.6.0-cp313-cp313t-musllinux_1_2_aarch64.whl", hash = "sha256:1b8e8cd8032ba266f91136d7105706ad57770f3522eac4a111d77ac126a25a9b", size = 391123 },
    { url = "https://files.pythonhosted.org/packages/44/78/63aaaf533ee0701549500f6d819be092c6065cb5c577edb70c09df74d5d0/frozenlist-1.6.0-cp313-cp313t-musllinux_1_2_armv7l.whl", hash = "sha256:e2ada1d8515d3ea5378c018a5f6d14b4994d4036591a52ceaf1a1549dec8e1ad", size = 394199 },
    { url = "https://files.pythonhosted.org/packages/54/45/71a6b48981d429e8fbcc08454dc99c4c2639865a646d549812883e9c9dd3/frozenlist-1.6.0-cp313-cp313t-musllinux_1_2_i686.whl", hash = "sha256:cdb2c7f071e4026c19a3e32b93a09e59b12000751fc9b0b7758da899e657d215", size = 373854 },
    { url = "https://files.pythonhosted.org/packages/3f/f3/dbf2a5e11736ea81a66e37288bf9f881143a7822b288a992579ba1b4204d/frozenlist-1.6.0-cp313-cp313t-musllinux_1_2_ppc64le.whl", hash = "sha256:03572933a1969a6d6ab509d509e5af82ef80d4a5d4e1e9f2e1cdd22c77a3f4d2", size = 395412 },
    { url = "https://files.pythonhosted.org/packages/b3/f1/c63166806b331f05104d8ea385c4acd511598568b1f3e4e8297ca54f2676/frozenlist-1.6.0-cp313-cp313t-musllinux_1_2_s390x.whl", hash = "sha256:77effc978947548b676c54bbd6a08992759ea6f410d4987d69feea9cd0919911", size = 394936 },
    { url = "https://files.pythonhosted.org/packages/ef/ea/4f3e69e179a430473eaa1a75ff986526571215fefc6b9281cdc1f09a4eb8/frozenlist-1.6.0-cp313-cp313t-musllinux_1_2_x86_64.whl", hash = "sha256:a2bda8be77660ad4089caf2223fdbd6db1858462c4b85b67fbfa22102021e497", size = 391459 },
    { url = "https://files.pythonhosted.org/packages/d3/c3/0fc2c97dea550df9afd072a37c1e95421652e3206bbeaa02378b24c2b480/frozenlist-1.6.0-cp313-cp313t-win32.whl", hash = "sha256:a4d96dc5bcdbd834ec6b0f91027817214216b5b30316494d2b1aebffb87c534f", size = 128797 },
    { url = "https://files.pythonhosted.org/packages/ae/f5/79c9320c5656b1965634fe4be9c82b12a3305bdbc58ad9cb941131107b20/frozenlist-1.6.0-cp313-cp313t-win_amd64.whl", hash = "sha256:e18036cb4caa17ea151fd5f3d70be9d354c99eb8cf817a3ccde8a7873b074348", size = 134709 },
    { url = "https://files.pythonhosted.org/packages/71/3e/b04a0adda73bd52b390d730071c0d577073d3d26740ee1bad25c3ad0f37b/frozenlist-1.6.0-py3-none-any.whl", hash = "sha256:535eec9987adb04701266b92745d6cdcef2e77669299359c3009c3404dd5d191", size = 12404 },
]

[[package]]
name = "fsspec"
version = "2025.3.2"
source = { registry = "https://pypi.org/simple" }
sdist = { url = "https://files.pythonhosted.org/packages/45/d8/8425e6ba5fcec61a1d16e41b1b71d2bf9344f1fe48012c2b48b9620feae5/fsspec-2025.3.2.tar.gz", hash = "sha256:e52c77ef398680bbd6a98c0e628fbc469491282981209907bbc8aea76a04fdc6", size = 299281 }
wheels = [
    { url = "https://files.pythonhosted.org/packages/44/4b/e0cfc1a6f17e990f3e64b7d941ddc4acdc7b19d6edd51abf495f32b1a9e4/fsspec-2025.3.2-py3-none-any.whl", hash = "sha256:2daf8dc3d1dfa65b6aa37748d112773a7a08416f6c70d96b264c96476ecaf711", size = 194435 },
]

[[package]]
name = "ghp-import"
version = "2.1.0"
source = { registry = "https://pypi.org/simple" }
dependencies = [
    { name = "python-dateutil" },
]
sdist = { url = "https://files.pythonhosted.org/packages/d9/29/d40217cbe2f6b1359e00c6c307bb3fc876ba74068cbab3dde77f03ca0dc4/ghp-import-2.1.0.tar.gz", hash = "sha256:9c535c4c61193c2df8871222567d7fd7e5014d835f97dc7b7439069e2413d343", size = 10943 }
wheels = [
    { url = "https://files.pythonhosted.org/packages/f7/ec/67fbef5d497f86283db54c22eec6f6140243aae73265799baaaa19cd17fb/ghp_import-2.1.0-py3-none-any.whl", hash = "sha256:8337dd7b50877f163d4c0289bc1f1c7f127550241988d568c1db512c4324a619", size = 11034 },
]

[[package]]
name = "gitdb"
version = "4.0.12"
source = { registry = "https://pypi.org/simple" }
dependencies = [
    { name = "smmap" },
]
sdist = { url = "https://files.pythonhosted.org/packages/72/94/63b0fc47eb32792c7ba1fe1b694daec9a63620db1e313033d18140c2320a/gitdb-4.0.12.tar.gz", hash = "sha256:5ef71f855d191a3326fcfbc0d5da835f26b13fbcba60c32c21091c349ffdb571", size = 394684 }
wheels = [
    { url = "https://files.pythonhosted.org/packages/a0/61/5c78b91c3143ed5c14207f463aecfc8f9dbb5092fb2869baf37c273b2705/gitdb-4.0.12-py3-none-any.whl", hash = "sha256:67073e15955400952c6565cc3e707c554a4eea2e428946f7a4c162fab9bd9bcf", size = 62794 },
]

[[package]]
name = "gitpython"
version = "3.1.44"
source = { registry = "https://pypi.org/simple" }
dependencies = [
    { name = "gitdb" },
]
sdist = { url = "https://files.pythonhosted.org/packages/c0/89/37df0b71473153574a5cdef8f242de422a0f5d26d7a9e231e6f169b4ad14/gitpython-3.1.44.tar.gz", hash = "sha256:c87e30b26253bf5418b01b0660f818967f3c503193838337fe5e573331249269", size = 214196 }
wheels = [
    { url = "https://files.pythonhosted.org/packages/1d/9a/4114a9057db2f1462d5c8f8390ab7383925fe1ac012eaa42402ad65c2963/GitPython-3.1.44-py3-none-any.whl", hash = "sha256:9e0e10cda9bed1ee64bc9a6de50e7e38a9c9943241cd7f585f6df3ed28011110", size = 207599 },
]

[[package]]
name = "greenlet"
version = "3.2.1"
source = { registry = "https://pypi.org/simple" }
sdist = { url = "https://files.pythonhosted.org/packages/3f/74/907bb43af91782e0366b0960af62a8ce1f9398e4291cac7beaeffbee0c04/greenlet-3.2.1.tar.gz", hash = "sha256:9f4dd4b4946b14bb3bf038f81e1d2e535b7d94f1b2a59fdba1293cd9c1a0a4d7", size = 184475 }
wheels = [
    { url = "https://files.pythonhosted.org/packages/f0/d1/e4777b188a04726f6cf69047830d37365b9191017f54caf2f7af336a6f18/greenlet-3.2.1-cp312-cp312-macosx_11_0_universal2.whl", hash = "sha256:0ba2811509a30e5f943be048895a983a8daf0b9aa0ac0ead526dfb5d987d80ea", size = 270381 },
    { url = "https://files.pythonhosted.org/packages/59/e7/b5b738f5679247ddfcf2179c38945519668dced60c3164c20d55c1a7bb4a/greenlet-3.2.1-cp312-cp312-manylinux_2_17_aarch64.manylinux2014_aarch64.whl", hash = "sha256:4245246e72352b150a1588d43ddc8ab5e306bef924c26571aafafa5d1aaae4e8", size = 637195 },
    { url = "https://files.pythonhosted.org/packages/6c/9f/57968c88a5f6bc371364baf983a2e5549cca8f503bfef591b6dd81332cbc/greenlet-3.2.1-cp312-cp312-manylinux_2_17_ppc64le.manylinux2014_ppc64le.whl", hash = "sha256:7abc0545d8e880779f0c7ce665a1afc3f72f0ca0d5815e2b006cafc4c1cc5840", size = 651381 },
    { url = "https://files.pythonhosted.org/packages/40/81/1533c9a458e9f2ebccb3ae22f1463b2093b0eb448a88aac36182f1c2cd3d/greenlet-3.2.1-cp312-cp312-manylinux_2_17_s390x.manylinux2014_s390x.whl", hash = "sha256:6dcc6d604a6575c6225ac0da39df9335cc0c6ac50725063fa90f104f3dbdb2c9", size = 646110 },
    { url = "https://files.pythonhosted.org/packages/06/66/25f7e4b1468ebe4a520757f2e41c2a36a2f49a12e963431b82e9f98df2a0/greenlet-3.2.1-cp312-cp312-manylinux_2_17_x86_64.manylinux2014_x86_64.whl", hash = "sha256:2273586879affca2d1f414709bb1f61f0770adcabf9eda8ef48fd90b36f15d12", size = 648070 },
    { url = "https://files.pythonhosted.org/packages/d7/4c/49d366565c4c4d29e6f666287b9e2f471a66c3a3d8d5066692e347f09e27/greenlet-3.2.1-cp312-cp312-manylinux_2_24_x86_64.manylinux_2_28_x86_64.whl", hash = "sha256:ff38c869ed30fff07f1452d9a204ece1ec6d3c0870e0ba6e478ce7c1515acf22", size = 603816 },
    { url = "https://files.pythonhosted.org/packages/04/15/1612bb61506f44b6b8b6bebb6488702b1fe1432547e95dda57874303a1f5/greenlet-3.2.1-cp312-cp312-musllinux_1_1_aarch64.whl", hash = "sha256:e934591a7a4084fa10ee5ef50eb9d2ac8c4075d5c9cf91128116b5dca49d43b1", size = 1119572 },
    { url = "https://files.pythonhosted.org/packages/cc/2f/002b99dacd1610e825876f5cbbe7f86740aa2a6b76816e5eca41c8457e85/greenlet-3.2.1-cp312-cp312-musllinux_1_1_x86_64.whl", hash = "sha256:063bcf7f8ee28eb91e7f7a8148c65a43b73fbdc0064ab693e024b5a940070145", size = 1147442 },
    { url = "https://files.pythonhosted.org/packages/c0/ba/82a2c3b9868644ee6011da742156247070f30e952f4d33f33857458450f2/greenlet-3.2.1-cp312-cp312-win_amd64.whl", hash = "sha256:7132e024ebeeeabbe661cf8878aac5d2e643975c4feae833142592ec2f03263d", size = 296207 },
    { url = "https://files.pythonhosted.org/packages/77/2a/581b3808afec55b2db838742527c40b4ce68b9b64feedff0fd0123f4b19a/greenlet-3.2.1-cp313-cp313-macosx_11_0_universal2.whl", hash = "sha256:e1967882f0c42eaf42282a87579685c8673c51153b845fde1ee81be720ae27ac", size = 269119 },
    { url = "https://files.pythonhosted.org/packages/b0/f3/1c4e27fbdc84e13f05afc2baf605e704668ffa26e73a43eca93e1120813e/greenlet-3.2.1-cp313-cp313-manylinux_2_17_aarch64.manylinux2014_aarch64.whl", hash = "sha256:e77ae69032a95640a5fe8c857ec7bee569a0997e809570f4c92048691ce4b437", size = 637314 },
    { url = "https://files.pythonhosted.org/packages/fc/1a/9fc43cb0044f425f7252da9847893b6de4e3b20c0a748bce7ab3f063d5bc/greenlet-3.2.1-cp313-cp313-manylinux_2_17_ppc64le.manylinux2014_ppc64le.whl", hash = "sha256:3227c6ec1149d4520bc99edac3b9bc8358d0034825f3ca7572165cb502d8f29a", size = 651421 },
    { url = "https://files.pythonhosted.org/packages/8a/65/d47c03cdc62c6680206b7420c4a98363ee997e87a5e9da1e83bd7eeb57a8/greenlet-3.2.1-cp313-cp313-manylinux_2_17_s390x.manylinux2014_s390x.whl", hash = "sha256:0ddda0197c5b46eedb5628d33dad034c455ae77708c7bf192686e760e26d6a0c", size = 645789 },
    { url = "https://files.pythonhosted.org/packages/2f/40/0faf8bee1b106c241780f377b9951dd4564ef0972de1942ef74687aa6bba/greenlet-3.2.1-cp313-cp313-manylinux_2_17_x86_64.manylinux2014_x86_64.whl", hash = "sha256:de62b542e5dcf0b6116c310dec17b82bb06ef2ceb696156ff7bf74a7a498d982", size = 648262 },
    { url = "https://files.pythonhosted.org/packages/e0/a8/73305f713183c2cb08f3ddd32eaa20a6854ba9c37061d682192db9b021c3/greenlet-3.2.1-cp313-cp313-manylinux_2_24_x86_64.manylinux_2_28_x86_64.whl", hash = "sha256:c07a0c01010df42f1f058b3973decc69c4d82e036a951c3deaf89ab114054c07", size = 606770 },
    { url = "https://files.pythonhosted.org/packages/c3/05/7d726e1fb7f8a6ac55ff212a54238a36c57db83446523c763e20cd30b837/greenlet-3.2.1-cp313-cp313-musllinux_1_1_aarch64.whl", hash = "sha256:2530bfb0abcd451ea81068e6d0a1aac6dabf3f4c23c8bd8e2a8f579c2dd60d95", size = 1117960 },
    { url = "https://files.pythonhosted.org/packages/bf/9f/2b6cb1bd9f1537e7b08c08705c4a1d7bd4f64489c67d102225c4fd262bda/greenlet-3.2.1-cp313-cp313-musllinux_1_1_x86_64.whl", hash = "sha256:1c472adfca310f849903295c351d297559462067f618944ce2650a1878b84123", size = 1145500 },
    { url = "https://files.pythonhosted.org/packages/e4/f6/339c6e707062319546598eb9827d3ca8942a3eccc610d4a54c1da7b62527/greenlet-3.2.1-cp313-cp313-win_amd64.whl", hash = "sha256:24a496479bc8bd01c39aa6516a43c717b4cee7196573c47b1f8e1011f7c12495", size = 295994 },
    { url = "https://files.pythonhosted.org/packages/f1/72/2a251d74a596af7bb1717e891ad4275a3fd5ac06152319d7ad8c77f876af/greenlet-3.2.1-cp313-cp313t-manylinux_2_17_aarch64.manylinux2014_aarch64.whl", hash = "sha256:175d583f7d5ee57845591fc30d852b75b144eb44b05f38b67966ed6df05c8526", size = 629889 },
    { url = "https://files.pythonhosted.org/packages/29/2e/d7ed8bf97641bf704b6a43907c0e082cdf44d5bc026eb8e1b79283e7a719/greenlet-3.2.1-cp313-cp313t-manylinux_2_17_ppc64le.manylinux2014_ppc64le.whl", hash = "sha256:3ecc9d33ca9428e4536ea53e79d781792cee114d2fa2695b173092bdbd8cd6d5", size = 635261 },
    { url = "https://files.pythonhosted.org/packages/1e/75/802aa27848a6fcb5e566f69c64534f572e310f0f12d41e9201a81e741551/greenlet-3.2.1-cp313-cp313t-manylinux_2_17_s390x.manylinux2014_s390x.whl", hash = "sha256:3f56382ac4df3860ebed8ed838f268f03ddf4e459b954415534130062b16bc32", size = 632523 },
    { url = "https://files.pythonhosted.org/packages/56/09/f7c1c3bab9b4c589ad356503dd71be00935e9c4db4db516ed88fc80f1187/greenlet-3.2.1-cp313-cp313t-manylinux_2_17_x86_64.manylinux2014_x86_64.whl", hash = "sha256:cc45a7189c91c0f89aaf9d69da428ce8301b0fd66c914a499199cfb0c28420fc", size = 628816 },
    { url = "https://files.pythonhosted.org/packages/79/e0/1bb90d30b5450eac2dffeaac6b692857c4bd642c21883b79faa8fa056cf2/greenlet-3.2.1-cp313-cp313t-manylinux_2_24_x86_64.manylinux_2_28_x86_64.whl", hash = "sha256:51a2f49da08cff79ee42eb22f1658a2aed60c72792f0a0a95f5f0ca6d101b1fb", size = 593687 },
    { url = "https://files.pythonhosted.org/packages/c5/b5/adbe03c8b4c178add20cc716021183ae6b0326d56ba8793d7828c94286f6/greenlet-3.2.1-cp313-cp313t-musllinux_1_1_aarch64.whl", hash = "sha256:0c68bbc639359493420282d2f34fa114e992a8724481d700da0b10d10a7611b8", size = 1105754 },
    { url = "https://files.pythonhosted.org/packages/39/93/84582d7ef38dec009543ccadec6ab41079a6cbc2b8c0566bcd07bf1aaf6c/greenlet-3.2.1-cp313-cp313t-musllinux_1_1_x86_64.whl", hash = "sha256:e775176b5c203a1fa4be19f91da00fd3bff536868b77b237da3f4daa5971ae5d", size = 1125160 },
    { url = "https://files.pythonhosted.org/packages/01/e6/f9d759788518a6248684e3afeb3691f3ab0276d769b6217a1533362298c8/greenlet-3.2.1-cp314-cp314-macosx_11_0_universal2.whl", hash = "sha256:d6668caf15f181c1b82fb6406f3911696975cc4c37d782e19cb7ba499e556189", size = 269897 },
]

[[package]]
name = "griffe"
version = "1.7.3"
source = { registry = "https://pypi.org/simple" }
dependencies = [
    { name = "colorama" },
]
sdist = { url = "https://files.pythonhosted.org/packages/a9/3e/5aa9a61f7c3c47b0b52a1d930302992229d191bf4bc76447b324b731510a/griffe-1.7.3.tar.gz", hash = "sha256:52ee893c6a3a968b639ace8015bec9d36594961e156e23315c8e8e51401fa50b", size = 395137 }
wheels = [
    { url = "https://files.pythonhosted.org/packages/58/c6/5c20af38c2a57c15d87f7f38bee77d63c1d2a3689f74fefaf35915dd12b2/griffe-1.7.3-py3-none-any.whl", hash = "sha256:c6b3ee30c2f0f17f30bcdef5068d6ab7a2a4f1b8bf1a3e74b56fffd21e1c5f75", size = 129303 },
]

[[package]]
name = "grpcio"
version = "1.71.0"
source = { registry = "https://pypi.org/simple" }
sdist = { url = "https://files.pythonhosted.org/packages/1c/95/aa11fc09a85d91fbc7dd405dcb2a1e0256989d67bf89fa65ae24b3ba105a/grpcio-1.71.0.tar.gz", hash = "sha256:2b85f7820475ad3edec209d3d89a7909ada16caab05d3f2e08a7e8ae3200a55c", size = 12549828 }
wheels = [
    { url = "https://files.pythonhosted.org/packages/4c/83/bd4b6a9ba07825bd19c711d8b25874cd5de72c2a3fbf635c3c344ae65bd2/grpcio-1.71.0-cp312-cp312-linux_armv7l.whl", hash = "sha256:0ff35c8d807c1c7531d3002be03221ff9ae15712b53ab46e2a0b4bb271f38537", size = 5184101 },
    { url = "https://files.pythonhosted.org/packages/31/ea/2e0d90c0853568bf714693447f5c73272ea95ee8dad107807fde740e595d/grpcio-1.71.0-cp312-cp312-macosx_10_14_universal2.whl", hash = "sha256:b78a99cd1ece4be92ab7c07765a0b038194ded2e0a26fd654591ee136088d8d7", size = 11310927 },
    { url = "https://files.pythonhosted.org/packages/ac/bc/07a3fd8af80467390af491d7dc66882db43884128cdb3cc8524915e0023c/grpcio-1.71.0-cp312-cp312-manylinux_2_17_aarch64.whl", hash = "sha256:dc1a1231ed23caac1de9f943d031f1bc38d0f69d2a3b243ea0d664fc1fbd7fec", size = 5654280 },
    { url = "https://files.pythonhosted.org/packages/16/af/21f22ea3eed3d0538b6ef7889fce1878a8ba4164497f9e07385733391e2b/grpcio-1.71.0-cp312-cp312-manylinux_2_17_i686.manylinux2014_i686.whl", hash = "sha256:e6beeea5566092c5e3c4896c6d1d307fb46b1d4bdf3e70c8340b190a69198594", size = 6312051 },
    { url = "https://files.pythonhosted.org/packages/49/9d/e12ddc726dc8bd1aa6cba67c85ce42a12ba5b9dd75d5042214a59ccf28ce/grpcio-1.71.0-cp312-cp312-manylinux_2_17_x86_64.manylinux2014_x86_64.whl", hash = "sha256:d5170929109450a2c031cfe87d6716f2fae39695ad5335d9106ae88cc32dc84c", size = 5910666 },
    { url = "https://files.pythonhosted.org/packages/d9/e9/38713d6d67aedef738b815763c25f092e0454dc58e77b1d2a51c9d5b3325/grpcio-1.71.0-cp312-cp312-musllinux_1_1_aarch64.whl", hash = "sha256:5b08d03ace7aca7b2fadd4baf291139b4a5f058805a8327bfe9aece7253b6d67", size = 6012019 },
    { url = "https://files.pythonhosted.org/packages/80/da/4813cd7adbae6467724fa46c952d7aeac5e82e550b1c62ed2aeb78d444ae/grpcio-1.71.0-cp312-cp312-musllinux_1_1_i686.whl", hash = "sha256:f903017db76bf9cc2b2d8bdd37bf04b505bbccad6be8a81e1542206875d0e9db", size = 6637043 },
    { url = "https://files.pythonhosted.org/packages/52/ca/c0d767082e39dccb7985c73ab4cf1d23ce8613387149e9978c70c3bf3b07/grpcio-1.71.0-cp312-cp312-musllinux_1_1_x86_64.whl", hash = "sha256:469f42a0b410883185eab4689060a20488a1a0a00f8bbb3cbc1061197b4c5a79", size = 6186143 },
    { url = "https://files.pythonhosted.org/packages/00/61/7b2c8ec13303f8fe36832c13d91ad4d4ba57204b1c723ada709c346b2271/grpcio-1.71.0-cp312-cp312-win32.whl", hash = "sha256:ad9f30838550695b5eb302add33f21f7301b882937460dd24f24b3cc5a95067a", size = 3604083 },
    { url = "https://files.pythonhosted.org/packages/fd/7c/1e429c5fb26122055d10ff9a1d754790fb067d83c633ff69eddcf8e3614b/grpcio-1.71.0-cp312-cp312-win_amd64.whl", hash = "sha256:652350609332de6dac4ece254e5d7e1ff834e203d6afb769601f286886f6f3a8", size = 4272191 },
    { url = "https://files.pythonhosted.org/packages/04/dd/b00cbb45400d06b26126dcfdbdb34bb6c4f28c3ebbd7aea8228679103ef6/grpcio-1.71.0-cp313-cp313-linux_armv7l.whl", hash = "sha256:cebc1b34ba40a312ab480ccdb396ff3c529377a2fce72c45a741f7215bfe8379", size = 5184138 },
    { url = "https://files.pythonhosted.org/packages/ed/0a/4651215983d590ef53aac40ba0e29dda941a02b097892c44fa3357e706e5/grpcio-1.71.0-cp313-cp313-macosx_10_14_universal2.whl", hash = "sha256:85da336e3649a3d2171e82f696b5cad2c6231fdd5bad52616476235681bee5b3", size = 11310747 },
    { url = "https://files.pythonhosted.org/packages/57/a3/149615b247f321e13f60aa512d3509d4215173bdb982c9098d78484de216/grpcio-1.71.0-cp313-cp313-manylinux_2_17_aarch64.whl", hash = "sha256:f9a412f55bb6e8f3bb000e020dbc1e709627dcb3a56f6431fa7076b4c1aab0db", size = 5653991 },
    { url = "https://files.pythonhosted.org/packages/ca/56/29432a3e8d951b5e4e520a40cd93bebaa824a14033ea8e65b0ece1da6167/grpcio-1.71.0-cp313-cp313-manylinux_2_17_i686.manylinux2014_i686.whl", hash = "sha256:47be9584729534660416f6d2a3108aaeac1122f6b5bdbf9fd823e11fe6fbaa29", size = 6312781 },
    { url = "https://files.pythonhosted.org/packages/a3/f8/286e81a62964ceb6ac10b10925261d4871a762d2a763fbf354115f9afc98/grpcio-1.71.0-cp313-cp313-manylinux_2_17_x86_64.manylinux2014_x86_64.whl", hash = "sha256:7c9c80ac6091c916db81131d50926a93ab162a7e97e4428ffc186b6e80d6dda4", size = 5910479 },
    { url = "https://files.pythonhosted.org/packages/35/67/d1febb49ec0f599b9e6d4d0d44c2d4afdbed9c3e80deb7587ec788fcf252/grpcio-1.71.0-cp313-cp313-musllinux_1_1_aarch64.whl", hash = "sha256:789d5e2a3a15419374b7b45cd680b1e83bbc1e52b9086e49308e2c0b5bbae6e3", size = 6013262 },
    { url = "https://files.pythonhosted.org/packages/a1/04/f9ceda11755f0104a075ad7163fc0d96e2e3a9fe25ef38adfc74c5790daf/grpcio-1.71.0-cp313-cp313-musllinux_1_1_i686.whl", hash = "sha256:1be857615e26a86d7363e8a163fade914595c81fec962b3d514a4b1e8760467b", size = 6643356 },
    { url = "https://files.pythonhosted.org/packages/fb/ce/236dbc3dc77cf9a9242adcf1f62538734ad64727fabf39e1346ad4bd5c75/grpcio-1.71.0-cp313-cp313-musllinux_1_1_x86_64.whl", hash = "sha256:a76d39b5fafd79ed604c4be0a869ec3581a172a707e2a8d7a4858cb05a5a7637", size = 6186564 },
    { url = "https://files.pythonhosted.org/packages/10/fd/b3348fce9dd4280e221f513dd54024e765b21c348bc475516672da4218e9/grpcio-1.71.0-cp313-cp313-win32.whl", hash = "sha256:74258dce215cb1995083daa17b379a1a5a87d275387b7ffe137f1d5131e2cfbb", size = 3601890 },
    { url = "https://files.pythonhosted.org/packages/be/f8/db5d5f3fc7e296166286c2a397836b8b042f7ad1e11028d82b061701f0f7/grpcio-1.71.0-cp313-cp313-win_amd64.whl", hash = "sha256:22c3bc8d488c039a199f7a003a38cb7635db6656fa96437a8accde8322ce2366", size = 4273308 },
]

[[package]]
name = "h11"
version = "0.16.0"
source = { registry = "https://pypi.org/simple" }
sdist = { url = "https://files.pythonhosted.org/packages/01/ee/02a2c011bdab74c6fb3c75474d40b3052059d95df7e73351460c8588d963/h11-0.16.0.tar.gz", hash = "sha256:4e35b956cf45792e4caa5885e69fba00bdbc6ffafbfa020300e549b208ee5ff1", size = 101250 }
wheels = [
    { url = "https://files.pythonhosted.org/packages/04/4b/29cac41a4d98d144bf5f6d33995617b185d14b22401f75ca86f384e87ff1/h11-0.16.0-py3-none-any.whl", hash = "sha256:63cf8bbe7522de3bf65932fda1d9c2772064ffb3dae62d55932da54b31cb6c86", size = 37515 },
]

[[package]]
name = "h2"
version = "4.2.0"
source = { registry = "https://pypi.org/simple" }
dependencies = [
    { name = "hpack" },
    { name = "hyperframe" },
]
sdist = { url = "https://files.pythonhosted.org/packages/1b/38/d7f80fd13e6582fb8e0df8c9a653dcc02b03ca34f4d72f34869298c5baf8/h2-4.2.0.tar.gz", hash = "sha256:c8a52129695e88b1a0578d8d2cc6842bbd79128ac685463b887ee278126ad01f", size = 2150682 }
wheels = [
    { url = "https://files.pythonhosted.org/packages/d0/9e/984486f2d0a0bd2b024bf4bc1c62688fcafa9e61991f041fb0e2def4a982/h2-4.2.0-py3-none-any.whl", hash = "sha256:479a53ad425bb29af087f3458a61d30780bc818e4ebcf01f0b536ba916462ed0", size = 60957 },
]

[[package]]
name = "hpack"
version = "4.1.0"
source = { registry = "https://pypi.org/simple" }
sdist = { url = "https://files.pythonhosted.org/packages/2c/48/71de9ed269fdae9c8057e5a4c0aa7402e8bb16f2c6e90b3aa53327b113f8/hpack-4.1.0.tar.gz", hash = "sha256:ec5eca154f7056aa06f196a557655c5b009b382873ac8d1e66e79e87535f1dca", size = 51276 }
wheels = [
    { url = "https://files.pythonhosted.org/packages/07/c6/80c95b1b2b94682a72cbdbfb85b81ae2daffa4291fbfa1b1464502ede10d/hpack-4.1.0-py3-none-any.whl", hash = "sha256:157ac792668d995c657d93111f46b4535ed114f0c9c8d672271bbec7eae1b496", size = 34357 },
]

[[package]]
name = "h2"
version = "4.2.0"
source = { registry = "https://pypi.org/simple" }
dependencies = [
    { name = "hpack" },
    { name = "hyperframe" },
]
sdist = { url = "https://files.pythonhosted.org/packages/1b/38/d7f80fd13e6582fb8e0df8c9a653dcc02b03ca34f4d72f34869298c5baf8/h2-4.2.0.tar.gz", hash = "sha256:c8a52129695e88b1a0578d8d2cc6842bbd79128ac685463b887ee278126ad01f", size = 2150682 }
wheels = [
    { url = "https://files.pythonhosted.org/packages/d0/9e/984486f2d0a0bd2b024bf4bc1c62688fcafa9e61991f041fb0e2def4a982/h2-4.2.0-py3-none-any.whl", hash = "sha256:479a53ad425bb29af087f3458a61d30780bc818e4ebcf01f0b536ba916462ed0", size = 60957 },
]

[[package]]
name = "hpack"
version = "4.1.0"
source = { registry = "https://pypi.org/simple" }
sdist = { url = "https://files.pythonhosted.org/packages/2c/48/71de9ed269fdae9c8057e5a4c0aa7402e8bb16f2c6e90b3aa53327b113f8/hpack-4.1.0.tar.gz", hash = "sha256:ec5eca154f7056aa06f196a557655c5b009b382873ac8d1e66e79e87535f1dca", size = 51276 }
wheels = [
    { url = "https://files.pythonhosted.org/packages/07/c6/80c95b1b2b94682a72cbdbfb85b81ae2daffa4291fbfa1b1464502ede10d/hpack-4.1.0-py3-none-any.whl", hash = "sha256:157ac792668d995c657d93111f46b4535ed114f0c9c8d672271bbec7eae1b496", size = 34357 },
]

[[package]]
name = "h2"
version = "4.2.0"
source = { registry = "https://pypi.org/simple" }
dependencies = [
    { name = "hpack" },
    { name = "hyperframe" },
]
sdist = { url = "https://files.pythonhosted.org/packages/1b/38/d7f80fd13e6582fb8e0df8c9a653dcc02b03ca34f4d72f34869298c5baf8/h2-4.2.0.tar.gz", hash = "sha256:c8a52129695e88b1a0578d8d2cc6842bbd79128ac685463b887ee278126ad01f", size = 2150682 }
wheels = [
    { url = "https://files.pythonhosted.org/packages/d0/9e/984486f2d0a0bd2b024bf4bc1c62688fcafa9e61991f041fb0e2def4a982/h2-4.2.0-py3-none-any.whl", hash = "sha256:479a53ad425bb29af087f3458a61d30780bc818e4ebcf01f0b536ba916462ed0", size = 60957 },
]

[[package]]
name = "hpack"
version = "4.1.0"
source = { registry = "https://pypi.org/simple" }
sdist = { url = "https://files.pythonhosted.org/packages/2c/48/71de9ed269fdae9c8057e5a4c0aa7402e8bb16f2c6e90b3aa53327b113f8/hpack-4.1.0.tar.gz", hash = "sha256:ec5eca154f7056aa06f196a557655c5b009b382873ac8d1e66e79e87535f1dca", size = 51276 }
wheels = [
    { url = "https://files.pythonhosted.org/packages/07/c6/80c95b1b2b94682a72cbdbfb85b81ae2daffa4291fbfa1b1464502ede10d/hpack-4.1.0-py3-none-any.whl", hash = "sha256:157ac792668d995c657d93111f46b4535ed114f0c9c8d672271bbec7eae1b496", size = 34357 },
]

[[package]]
name = "httpcore"
version = "1.0.9"
source = { registry = "https://pypi.org/simple" }
dependencies = [
    { name = "certifi" },
    { name = "h11" },
]
sdist = { url = "https://files.pythonhosted.org/packages/06/94/82699a10bca87a5556c9c59b5963f2d039dbd239f25bc2a63907a05a14cb/httpcore-1.0.9.tar.gz", hash = "sha256:6e34463af53fd2ab5d807f399a9b45ea31c3dfa2276f15a2c3f00afff6e176e8", size = 85484 }
wheels = [
    { url = "https://files.pythonhosted.org/packages/7e/f5/f66802a942d491edb555dd61e3a9961140fd64c90bce1eafd741609d334d/httpcore-1.0.9-py3-none-any.whl", hash = "sha256:2d400746a40668fc9dec9810239072b40b4484b640a8c38fd654a024c7a1bf55", size = 78784 },
]

[[package]]
name = "httpx"
version = "0.28.1"
source = { registry = "https://pypi.org/simple" }
dependencies = [
    { name = "anyio" },
    { name = "certifi" },
    { name = "httpcore" },
    { name = "idna" },
]
sdist = { url = "https://files.pythonhosted.org/packages/b1/df/48c586a5fe32a0f01324ee087459e112ebb7224f646c0b5023f5e79e9956/httpx-0.28.1.tar.gz", hash = "sha256:75e98c5f16b0f35b567856f597f06ff2270a374470a5c2392242528e3e3e42fc", size = 141406 }
wheels = [
    { url = "https://files.pythonhosted.org/packages/2a/39/e50c7c3a983047577ee07d2a9e53faf5a69493943ec3f6a384bdc792deb2/httpx-0.28.1-py3-none-any.whl", hash = "sha256:d909fcccc110f8c7faf814ca82a9a4d816bc5a6dbfea25d6591d6985b8ba59ad", size = 73517 },
]

[package.optional-dependencies]
http2 = [
    { name = "h2" },
]

[[package]]
name = "huggingface-hub"
version = "0.30.2"
source = { registry = "https://pypi.org/simple" }
dependencies = [
    { name = "filelock" },
    { name = "fsspec" },
    { name = "packaging" },
    { name = "pyyaml" },
    { name = "requests" },
    { name = "tqdm" },
    { name = "typing-extensions" },
]
sdist = { url = "https://files.pythonhosted.org/packages/df/22/8eb91736b1dcb83d879bd49050a09df29a57cc5cd9f38e48a4b1c45ee890/huggingface_hub-0.30.2.tar.gz", hash = "sha256:9a7897c5b6fd9dad3168a794a8998d6378210f5b9688d0dfc180b1a228dc2466", size = 400868 }
wheels = [
    { url = "https://files.pythonhosted.org/packages/93/27/1fb384a841e9661faad1c31cbfa62864f59632e876df5d795234da51c395/huggingface_hub-0.30.2-py3-none-any.whl", hash = "sha256:68ff05969927058cfa41df4f2155d4bb48f5f54f719dd0390103eefa9b191e28", size = 481433 },
]

[[package]]
name = "hyperframe"
version = "6.1.0"
source = { registry = "https://pypi.org/simple" }
sdist = { url = "https://files.pythonhosted.org/packages/02/e7/94f8232d4a74cc99514c13a9f995811485a6903d48e5d952771ef6322e30/hyperframe-6.1.0.tar.gz", hash = "sha256:f630908a00854a7adeabd6382b43923a4c4cd4b821fcb527e6ab9e15382a3b08", size = 26566 }
wheels = [
    { url = "https://files.pythonhosted.org/packages/48/30/47d0bf6072f7252e6521f3447ccfa40b421b6824517f82854703d0f5a98b/hyperframe-6.1.0-py3-none-any.whl", hash = "sha256:b03380493a519fce58ea5af42e4a42317bf9bd425596f7a0835ffce80f1a42e5", size = 13007 },
]

[[package]]
name = "hyperframe"
version = "6.1.0"
source = { registry = "https://pypi.org/simple" }
sdist = { url = "https://files.pythonhosted.org/packages/02/e7/94f8232d4a74cc99514c13a9f995811485a6903d48e5d952771ef6322e30/hyperframe-6.1.0.tar.gz", hash = "sha256:f630908a00854a7adeabd6382b43923a4c4cd4b821fcb527e6ab9e15382a3b08", size = 26566 }
wheels = [
    { url = "https://files.pythonhosted.org/packages/48/30/47d0bf6072f7252e6521f3447ccfa40b421b6824517f82854703d0f5a98b/hyperframe-6.1.0-py3-none-any.whl", hash = "sha256:b03380493a519fce58ea5af42e4a42317bf9bd425596f7a0835ffce80f1a42e5", size = 13007 },
]

[[package]]
name = "hyperframe"
version = "6.1.0"
source = { registry = "https://pypi.org/simple" }
sdist = { url = "https://files.pythonhosted.org/packages/02/e7/94f8232d4a74cc99514c13a9f995811485a6903d48e5d952771ef6322e30/hyperframe-6.1.0.tar.gz", hash = "sha256:f630908a00854a7adeabd6382b43923a4c4cd4b821fcb527e6ab9e15382a3b08", size = 26566 }
wheels = [
    { url = "https://files.pythonhosted.org/packages/48/30/47d0bf6072f7252e6521f3447ccfa40b421b6824517f82854703d0f5a98b/hyperframe-6.1.0-py3-none-any.whl", hash = "sha256:b03380493a519fce58ea5af42e4a42317bf9bd425596f7a0835ffce80f1a42e5", size = 13007 },
]

[[package]]
name = "id"
version = "1.5.0"
source = { registry = "https://pypi.org/simple" }
dependencies = [
    { name = "requests" },
]
sdist = { url = "https://files.pythonhosted.org/packages/22/11/102da08f88412d875fa2f1a9a469ff7ad4c874b0ca6fed0048fe385bdb3d/id-1.5.0.tar.gz", hash = "sha256:292cb8a49eacbbdbce97244f47a97b4c62540169c976552e497fd57df0734c1d", size = 15237 }
wheels = [
    { url = "https://files.pythonhosted.org/packages/9f/cb/18326d2d89ad3b0dd143da971e77afd1e6ca6674f1b1c3df4b6bec6279fc/id-1.5.0-py3-none-any.whl", hash = "sha256:f1434e1cef91f2cbb8a4ec64663d5a23b9ed43ef44c4c957d02583d61714c658", size = 13611 },
]

[[package]]
name = "identify"
version = "2.6.10"
source = { registry = "https://pypi.org/simple" }
sdist = { url = "https://files.pythonhosted.org/packages/0c/83/b6ea0334e2e7327084a46aaaf71f2146fc061a192d6518c0d020120cd0aa/identify-2.6.10.tar.gz", hash = "sha256:45e92fd704f3da71cc3880036633f48b4b7265fd4de2b57627cb157216eb7eb8", size = 99201 }
wheels = [
    { url = "https://files.pythonhosted.org/packages/2b/d3/85feeba1d097b81a44bcffa6a0beab7b4dfffe78e82fc54978d3ac380736/identify-2.6.10-py2.py3-none-any.whl", hash = "sha256:5f34248f54136beed1a7ba6a6b5c4b6cf21ff495aac7c359e1ef831ae3b8ab25", size = 99101 },
]

[[package]]
name = "idna"
version = "3.10"
source = { registry = "https://pypi.org/simple" }
sdist = { url = "https://files.pythonhosted.org/packages/f1/70/7703c29685631f5a7590aa73f1f1d3fa9a380e654b86af429e0934a32f7d/idna-3.10.tar.gz", hash = "sha256:12f65c9b470abda6dc35cf8e63cc574b1c52b11df2c86030af0ac09b01b13ea9", size = 190490 }
wheels = [
    { url = "https://files.pythonhosted.org/packages/76/c6/c88e154df9c4e1a2a66ccf0005a88dfb2650c1dffb6f5ce603dfbd452ce3/idna-3.10-py3-none-any.whl", hash = "sha256:946d195a0d259cbba61165e88e65941f16e9b36ea6ddb97f00452bae8b1287d3", size = 70442 },
]

[[package]]
name = "importlib-metadata"
version = "8.7.0"
source = { registry = "https://pypi.org/simple" }
dependencies = [
    { name = "zipp" },
]
sdist = { url = "https://files.pythonhosted.org/packages/76/66/650a33bd90f786193e4de4b3ad86ea60b53c89b669a5c7be931fac31cdb0/importlib_metadata-8.7.0.tar.gz", hash = "sha256:d13b81ad223b890aa16c5471f2ac3056cf76c5f10f82d6f9292f0b415f389000", size = 56641 }
wheels = [
    { url = "https://files.pythonhosted.org/packages/20/b0/36bd937216ec521246249be3bf9855081de4c5e06a0c9b4219dbeda50373/importlib_metadata-8.7.0-py3-none-any.whl", hash = "sha256:e5dd1551894c77868a30651cef00984d50e1002d06942a7101d34870c5f02afd", size = 27656 },
]

[[package]]
name = "importlib-resources"
version = "6.5.2"
source = { registry = "https://pypi.org/simple" }
sdist = { url = "https://files.pythonhosted.org/packages/cf/8c/f834fbf984f691b4f7ff60f50b514cc3de5cc08abfc3295564dd89c5e2e7/importlib_resources-6.5.2.tar.gz", hash = "sha256:185f87adef5bcc288449d98fb4fba07cea78bc036455dd44c5fc4a2fe78fed2c", size = 44693 }
wheels = [
    { url = "https://files.pythonhosted.org/packages/a4/ed/1f1afb2e9e7f38a545d628f864d562a5ae64fe6f7a10e28ffb9b185b4e89/importlib_resources-6.5.2-py3-none-any.whl", hash = "sha256:789cfdc3ed28c78b67a06acb8126751ced69a3d5f79c095a98298cd8a760ccec", size = 37461 },
]

[[package]]
name = "iniconfig"
version = "2.1.0"
source = { registry = "https://pypi.org/simple" }
sdist = { url = "https://files.pythonhosted.org/packages/f2/97/ebf4da567aa6827c909642694d71c9fcf53e5b504f2d96afea02718862f3/iniconfig-2.1.0.tar.gz", hash = "sha256:3abbd2e30b36733fee78f9c7f7308f2d0050e88f0087fd25c2645f63c773e1c7", size = 4793 }
wheels = [
    { url = "https://files.pythonhosted.org/packages/2c/e1/e6716421ea10d38022b952c159d5161ca1193197fb744506875fbb87ea7b/iniconfig-2.1.0-py3-none-any.whl", hash = "sha256:9deba5723312380e77435581c6bf4935c94cbfab9b1ed33ef8d238ea168eb760", size = 6050 },
]

[[package]]
name = "interrogate"
version = "1.7.0"
source = { registry = "https://pypi.org/simple" }
dependencies = [
    { name = "attrs" },
    { name = "click" },
    { name = "colorama" },
    { name = "py" },
    { name = "tabulate" },
]
sdist = { url = "https://files.pythonhosted.org/packages/8b/22/74f7fcc96280eea46cf2bcbfa1354ac31de0e60a4be6f7966f12cef20893/interrogate-1.7.0.tar.gz", hash = "sha256:a320d6ec644dfd887cc58247a345054fc4d9f981100c45184470068f4b3719b0", size = 159636 }
wheels = [
    { url = "https://files.pythonhosted.org/packages/12/c9/6869a1dcf4aaf309b9543ec070be3ec3adebee7c9bec9af8c230494134b9/interrogate-1.7.0-py3-none-any.whl", hash = "sha256:b13ff4dd8403369670e2efe684066de9fcb868ad9d7f2b4095d8112142dc9d12", size = 46982 },
]

[package.optional-dependencies]
png = [
    { name = "cairosvg" },
]

[[package]]
name = "isort"
version = "6.0.1"
source = { registry = "https://pypi.org/simple" }
sdist = { url = "https://files.pythonhosted.org/packages/b8/21/1e2a441f74a653a144224d7d21afe8f4169e6c7c20bb13aec3a2dc3815e0/isort-6.0.1.tar.gz", hash = "sha256:1cb5df28dfbc742e490c5e41bad6da41b805b0a8be7bc93cd0fb2a8a890ac450", size = 821955 }
wheels = [
    { url = "https://files.pythonhosted.org/packages/c1/11/114d0a5f4dabbdcedc1125dee0888514c3c3b16d3e9facad87ed96fad97c/isort-6.0.1-py3-none-any.whl", hash = "sha256:2dc5d7f65c9678d94c88dfc29161a320eec67328bc97aad576874cb4be1e9615", size = 94186 },
]

[[package]]
name = "jaraco-classes"
version = "3.4.0"
source = { registry = "https://pypi.org/simple" }
dependencies = [
    { name = "more-itertools" },
]
sdist = { url = "https://files.pythonhosted.org/packages/06/c0/ed4a27bc5571b99e3cff68f8a9fa5b56ff7df1c2251cc715a652ddd26402/jaraco.classes-3.4.0.tar.gz", hash = "sha256:47a024b51d0239c0dd8c8540c6c7f484be3b8fcf0b2d85c13825780d3b3f3acd", size = 11780 }
wheels = [
    { url = "https://files.pythonhosted.org/packages/7f/66/b15ce62552d84bbfcec9a4873ab79d993a1dd4edb922cbfccae192bd5b5f/jaraco.classes-3.4.0-py3-none-any.whl", hash = "sha256:f662826b6bed8cace05e7ff873ce0f9283b5c924470fe664fff1c2f00f581790", size = 6777 },
]

[[package]]
name = "jaraco-context"
version = "6.0.1"
source = { registry = "https://pypi.org/simple" }
sdist = { url = "https://files.pythonhosted.org/packages/df/ad/f3777b81bf0b6e7bc7514a1656d3e637b2e8e15fab2ce3235730b3e7a4e6/jaraco_context-6.0.1.tar.gz", hash = "sha256:9bae4ea555cf0b14938dc0aee7c9f32ed303aa20a3b73e7dc80111628792d1b3", size = 13912 }
wheels = [
    { url = "https://files.pythonhosted.org/packages/ff/db/0c52c4cf5e4bd9f5d7135ec7669a3a767af21b3a308e1ed3674881e52b62/jaraco.context-6.0.1-py3-none-any.whl", hash = "sha256:f797fc481b490edb305122c9181830a3a5b76d84ef6d1aef2fb9b47ab956f9e4", size = 6825 },
]

[[package]]
name = "jaraco-functools"
version = "4.1.0"
source = { registry = "https://pypi.org/simple" }
dependencies = [
    { name = "more-itertools" },
]
sdist = { url = "https://files.pythonhosted.org/packages/ab/23/9894b3df5d0a6eb44611c36aec777823fc2e07740dabbd0b810e19594013/jaraco_functools-4.1.0.tar.gz", hash = "sha256:70f7e0e2ae076498e212562325e805204fc092d7b4c17e0e86c959e249701a9d", size = 19159 }
wheels = [
    { url = "https://files.pythonhosted.org/packages/9f/4f/24b319316142c44283d7540e76c7b5a6dbd5db623abd86bb7b3491c21018/jaraco.functools-4.1.0-py3-none-any.whl", hash = "sha256:ad159f13428bc4acbf5541ad6dec511f91573b90fba04df61dafa2a1231cf649", size = 10187 },
]

[[package]]
name = "jeepney"
version = "0.9.0"
source = { registry = "https://pypi.org/simple" }
sdist = { url = "https://files.pythonhosted.org/packages/7b/6f/357efd7602486741aa73ffc0617fb310a29b588ed0fd69c2399acbb85b0c/jeepney-0.9.0.tar.gz", hash = "sha256:cf0e9e845622b81e4a28df94c40345400256ec608d0e55bb8a3feaa9163f5732", size = 106758 }
wheels = [
    { url = "https://files.pythonhosted.org/packages/b2/a3/e137168c9c44d18eff0376253da9f1e9234d0239e0ee230d2fee6cea8e55/jeepney-0.9.0-py3-none-any.whl", hash = "sha256:97e5714520c16fc0a45695e5365a2e11b81ea79bba796e26f9f1d178cb182683", size = 49010 },
]

[[package]]
name = "jinja2"
version = "3.1.6"
source = { registry = "https://pypi.org/simple" }
dependencies = [
    { name = "markupsafe" },
]
sdist = { url = "https://files.pythonhosted.org/packages/df/bf/f7da0350254c0ed7c72f3e33cef02e048281fec7ecec5f032d4aac52226b/jinja2-3.1.6.tar.gz", hash = "sha256:0137fb05990d35f1275a587e9aee6d56da821fc83491a0fb838183be43f66d6d", size = 245115 }
wheels = [
    { url = "https://files.pythonhosted.org/packages/62/a1/3d680cbfd5f4b8f15abc1d571870c5fc3e594bb582bc3b64ea099db13e56/jinja2-3.1.6-py3-none-any.whl", hash = "sha256:85ece4451f492d0c13c5dd7c13a64681a86afae63a5f347908daf103ce6d2f67", size = 134899 },
]

[[package]]
name = "jiter"
version = "0.9.0"
source = { registry = "https://pypi.org/simple" }
sdist = { url = "https://files.pythonhosted.org/packages/1e/c2/e4562507f52f0af7036da125bb699602ead37a2332af0788f8e0a3417f36/jiter-0.9.0.tar.gz", hash = "sha256:aadba0964deb424daa24492abc3d229c60c4a31bfee205aedbf1acc7639d7893", size = 162604 }
wheels = [
    { url = "https://files.pythonhosted.org/packages/af/d7/c55086103d6f29b694ec79156242304adf521577530d9031317ce5338c59/jiter-0.9.0-cp312-cp312-macosx_10_12_x86_64.whl", hash = "sha256:7b46249cfd6c48da28f89eb0be3f52d6fdb40ab88e2c66804f546674e539ec11", size = 309203 },
    { url = "https://files.pythonhosted.org/packages/b0/01/f775dfee50beb420adfd6baf58d1c4d437de41c9b666ddf127c065e5a488/jiter-0.9.0-cp312-cp312-macosx_11_0_arm64.whl", hash = "sha256:609cf3c78852f1189894383cf0b0b977665f54cb38788e3e6b941fa6d982c00e", size = 319678 },
    { url = "https://files.pythonhosted.org/packages/ab/b8/09b73a793714726893e5d46d5c534a63709261af3d24444ad07885ce87cb/jiter-0.9.0-cp312-cp312-manylinux_2_17_aarch64.manylinux2014_aarch64.whl", hash = "sha256:d726a3890a54561e55a9c5faea1f7655eda7f105bd165067575ace6e65f80bb2", size = 341816 },
    { url = "https://files.pythonhosted.org/packages/35/6f/b8f89ec5398b2b0d344257138182cc090302854ed63ed9c9051e9c673441/jiter-0.9.0-cp312-cp312-manylinux_2_17_armv7l.manylinux2014_armv7l.whl", hash = "sha256:2e89dc075c1fef8fa9be219e249f14040270dbc507df4215c324a1839522ea75", size = 364152 },
    { url = "https://files.pythonhosted.org/packages/9b/ca/978cc3183113b8e4484cc7e210a9ad3c6614396e7abd5407ea8aa1458eef/jiter-0.9.0-cp312-cp312-manylinux_2_17_ppc64le.manylinux2014_ppc64le.whl", hash = "sha256:04e8ffa3c353b1bc4134f96f167a2082494351e42888dfcf06e944f2729cbe1d", size = 406991 },
    { url = "https://files.pythonhosted.org/packages/13/3a/72861883e11a36d6aa314b4922125f6ae90bdccc225cd96d24cc78a66385/jiter-0.9.0-cp312-cp312-manylinux_2_17_s390x.manylinux2014_s390x.whl", hash = "sha256:203f28a72a05ae0e129b3ed1f75f56bc419d5f91dfacd057519a8bd137b00c42", size = 395824 },
    { url = "https://files.pythonhosted.org/packages/87/67/22728a86ef53589c3720225778f7c5fdb617080e3deaed58b04789418212/jiter-0.9.0-cp312-cp312-manylinux_2_17_x86_64.manylinux2014_x86_64.whl", hash = "sha256:fca1a02ad60ec30bb230f65bc01f611c8608b02d269f998bc29cca8619a919dc", size = 351318 },
    { url = "https://files.pythonhosted.org/packages/69/b9/f39728e2e2007276806d7a6609cda7fac44ffa28ca0d02c49a4f397cc0d9/jiter-0.9.0-cp312-cp312-manylinux_2_5_i686.manylinux1_i686.whl", hash = "sha256:237e5cee4d5d2659aaf91bbf8ec45052cc217d9446070699441a91b386ae27dc", size = 384591 },
    { url = "https://files.pythonhosted.org/packages/eb/8f/8a708bc7fd87b8a5d861f1c118a995eccbe6d672fe10c9753e67362d0dd0/jiter-0.9.0-cp312-cp312-musllinux_1_1_aarch64.whl", hash = "sha256:528b6b71745e7326eed73c53d4aa57e2a522242320b6f7d65b9c5af83cf49b6e", size = 520746 },
    { url = "https://files.pythonhosted.org/packages/95/1e/65680c7488bd2365dbd2980adaf63c562d3d41d3faac192ebc7ef5b4ae25/jiter-0.9.0-cp312-cp312-musllinux_1_1_x86_64.whl", hash = "sha256:9f48e86b57bc711eb5acdfd12b6cb580a59cc9a993f6e7dcb6d8b50522dcd50d", size = 512754 },
    { url = "https://files.pythonhosted.org/packages/78/f3/fdc43547a9ee6e93c837685da704fb6da7dba311fc022e2766d5277dfde5/jiter-0.9.0-cp312-cp312-win32.whl", hash = "sha256:699edfde481e191d81f9cf6d2211debbfe4bd92f06410e7637dffb8dd5dfde06", size = 207075 },
    { url = "https://files.pythonhosted.org/packages/cd/9d/742b289016d155f49028fe1bfbeb935c9bf0ffeefdf77daf4a63a42bb72b/jiter-0.9.0-cp312-cp312-win_amd64.whl", hash = "sha256:099500d07b43f61d8bd780466d429c45a7b25411b334c60ca875fa775f68ccb0", size = 207999 },
    { url = "https://files.pythonhosted.org/packages/e7/1b/4cd165c362e8f2f520fdb43245e2b414f42a255921248b4f8b9c8d871ff1/jiter-0.9.0-cp313-cp313-macosx_10_12_x86_64.whl", hash = "sha256:2764891d3f3e8b18dce2cff24949153ee30c9239da7c00f032511091ba688ff7", size = 308197 },
    { url = "https://files.pythonhosted.org/packages/13/aa/7a890dfe29c84c9a82064a9fe36079c7c0309c91b70c380dc138f9bea44a/jiter-0.9.0-cp313-cp313-macosx_11_0_arm64.whl", hash = "sha256:387b22fbfd7a62418d5212b4638026d01723761c75c1c8232a8b8c37c2f1003b", size = 318160 },
    { url = "https://files.pythonhosted.org/packages/6a/38/5888b43fc01102f733f085673c4f0be5a298f69808ec63de55051754e390/jiter-0.9.0-cp313-cp313-manylinux_2_17_aarch64.manylinux2014_aarch64.whl", hash = "sha256:40d8da8629ccae3606c61d9184970423655fb4e33d03330bcdfe52d234d32f69", size = 341259 },
    { url = "https://files.pythonhosted.org/packages/3d/5e/bbdbb63305bcc01006de683b6228cd061458b9b7bb9b8d9bc348a58e5dc2/jiter-0.9.0-cp313-cp313-manylinux_2_17_armv7l.manylinux2014_armv7l.whl", hash = "sha256:a1be73d8982bdc278b7b9377426a4b44ceb5c7952073dd7488e4ae96b88e1103", size = 363730 },
    { url = "https://files.pythonhosted.org/packages/75/85/53a3edc616992fe4af6814c25f91ee3b1e22f7678e979b6ea82d3bc0667e/jiter-0.9.0-cp313-cp313-manylinux_2_17_ppc64le.manylinux2014_ppc64le.whl", hash = "sha256:2228eaaaa111ec54b9e89f7481bffb3972e9059301a878d085b2b449fbbde635", size = 405126 },
    { url = "https://files.pythonhosted.org/packages/ae/b3/1ee26b12b2693bd3f0b71d3188e4e5d817b12e3c630a09e099e0a89e28fa/jiter-0.9.0-cp313-cp313-manylinux_2_17_s390x.manylinux2014_s390x.whl", hash = "sha256:11509bfecbc319459647d4ac3fd391d26fdf530dad00c13c4dadabf5b81f01a4", size = 393668 },
    { url = "https://files.pythonhosted.org/packages/11/87/e084ce261950c1861773ab534d49127d1517b629478304d328493f980791/jiter-0.9.0-cp313-cp313-manylinux_2_17_x86_64.manylinux2014_x86_64.whl", hash = "sha256:3f22238da568be8bbd8e0650e12feeb2cfea15eda4f9fc271d3b362a4fa0604d", size = 352350 },
    { url = "https://files.pythonhosted.org/packages/f0/06/7dca84b04987e9df563610aa0bc154ea176e50358af532ab40ffb87434df/jiter-0.9.0-cp313-cp313-manylinux_2_5_i686.manylinux1_i686.whl", hash = "sha256:17f5d55eb856597607562257c8e36c42bc87f16bef52ef7129b7da11afc779f3", size = 384204 },
    { url = "https://files.pythonhosted.org/packages/16/2f/82e1c6020db72f397dd070eec0c85ebc4df7c88967bc86d3ce9864148f28/jiter-0.9.0-cp313-cp313-musllinux_1_1_aarch64.whl", hash = "sha256:6a99bed9fbb02f5bed416d137944419a69aa4c423e44189bc49718859ea83bc5", size = 520322 },
    { url = "https://files.pythonhosted.org/packages/36/fd/4f0cd3abe83ce208991ca61e7e5df915aa35b67f1c0633eb7cf2f2e88ec7/jiter-0.9.0-cp313-cp313-musllinux_1_1_x86_64.whl", hash = "sha256:e057adb0cd1bd39606100be0eafe742de2de88c79df632955b9ab53a086b3c8d", size = 512184 },
    { url = "https://files.pythonhosted.org/packages/a0/3c/8a56f6d547731a0b4410a2d9d16bf39c861046f91f57c98f7cab3d2aa9ce/jiter-0.9.0-cp313-cp313-win32.whl", hash = "sha256:f7e6850991f3940f62d387ccfa54d1a92bd4bb9f89690b53aea36b4364bcab53", size = 206504 },
    { url = "https://files.pythonhosted.org/packages/f4/1c/0c996fd90639acda75ed7fa698ee5fd7d80243057185dc2f63d4c1c9f6b9/jiter-0.9.0-cp313-cp313-win_amd64.whl", hash = "sha256:c8ae3bf27cd1ac5e6e8b7a27487bf3ab5f82318211ec2e1346a5b058756361f7", size = 204943 },
    { url = "https://files.pythonhosted.org/packages/78/0f/77a63ca7aa5fed9a1b9135af57e190d905bcd3702b36aca46a01090d39ad/jiter-0.9.0-cp313-cp313t-macosx_11_0_arm64.whl", hash = "sha256:f0b2827fb88dda2cbecbbc3e596ef08d69bda06c6f57930aec8e79505dc17001", size = 317281 },
    { url = "https://files.pythonhosted.org/packages/f9/39/a3a1571712c2bf6ec4c657f0d66da114a63a2e32b7e4eb8e0b83295ee034/jiter-0.9.0-cp313-cp313t-manylinux_2_17_x86_64.manylinux2014_x86_64.whl", hash = "sha256:062b756ceb1d40b0b28f326cba26cfd575a4918415b036464a52f08632731e5a", size = 350273 },
    { url = "https://files.pythonhosted.org/packages/ee/47/3729f00f35a696e68da15d64eb9283c330e776f3b5789bac7f2c0c4df209/jiter-0.9.0-cp313-cp313t-win_amd64.whl", hash = "sha256:6f7838bc467ab7e8ef9f387bd6de195c43bad82a569c1699cb822f6609dd4cdf", size = 206867 },
]

[[package]]
name = "joblib"
version = "1.5.0"
source = { registry = "https://pypi.org/simple" }
sdist = { url = "https://files.pythonhosted.org/packages/30/08/8bd4a0250247861420a040b33ccf42f43c426ac91d99405374ef117e5872/joblib-1.5.0.tar.gz", hash = "sha256:d8757f955389a3dd7a23152e43bc297c2e0c2d3060056dad0feefc88a06939b5", size = 330234 }
wheels = [
    { url = "https://files.pythonhosted.org/packages/da/d3/13ee227a148af1c693654932b8b0b02ed64af5e1f7406d56b088b57574cd/joblib-1.5.0-py3-none-any.whl", hash = "sha256:206144b320246485b712fc8cc51f017de58225fa8b414a1fe1764a7231aca491", size = 307682 },
]

[[package]]
name = "jsbeautifier"
version = "1.15.4"
source = { registry = "https://pypi.org/simple" }
dependencies = [
    { name = "editorconfig" },
    { name = "six" },
]
sdist = { url = "https://files.pythonhosted.org/packages/ea/98/d6cadf4d5a1c03b2136837a435682418c29fdeb66be137128544cecc5b7a/jsbeautifier-1.15.4.tar.gz", hash = "sha256:5bb18d9efb9331d825735fbc5360ee8f1aac5e52780042803943aa7f854f7592", size = 75257 }
wheels = [
    { url = "https://files.pythonhosted.org/packages/2d/14/1c65fccf8413d5f5c6e8425f84675169654395098000d8bddc4e9d3390e1/jsbeautifier-1.15.4-py3-none-any.whl", hash = "sha256:72f65de312a3f10900d7685557f84cb61a9733c50dcc27271a39f5b0051bf528", size = 94707 },
]

[[package]]
name = "jsbeautifier"
version = "1.15.4"
source = { registry = "https://pypi.org/simple" }
dependencies = [
    { name = "editorconfig" },
    { name = "six" },
]
sdist = { url = "https://files.pythonhosted.org/packages/ea/98/d6cadf4d5a1c03b2136837a435682418c29fdeb66be137128544cecc5b7a/jsbeautifier-1.15.4.tar.gz", hash = "sha256:5bb18d9efb9331d825735fbc5360ee8f1aac5e52780042803943aa7f854f7592", size = 75257 }
wheels = [
    { url = "https://files.pythonhosted.org/packages/2d/14/1c65fccf8413d5f5c6e8425f84675169654395098000d8bddc4e9d3390e1/jsbeautifier-1.15.4-py3-none-any.whl", hash = "sha256:72f65de312a3f10900d7685557f84cb61a9733c50dcc27271a39f5b0051bf528", size = 94707 },
]

[[package]]
name = "jsbeautifier"
version = "1.15.4"
source = { registry = "https://pypi.org/simple" }
dependencies = [
    { name = "editorconfig" },
    { name = "six" },
]
sdist = { url = "https://files.pythonhosted.org/packages/ea/98/d6cadf4d5a1c03b2136837a435682418c29fdeb66be137128544cecc5b7a/jsbeautifier-1.15.4.tar.gz", hash = "sha256:5bb18d9efb9331d825735fbc5360ee8f1aac5e52780042803943aa7f854f7592", size = 75257 }
wheels = [
    { url = "https://files.pythonhosted.org/packages/2d/14/1c65fccf8413d5f5c6e8425f84675169654395098000d8bddc4e9d3390e1/jsbeautifier-1.15.4-py3-none-any.whl", hash = "sha256:72f65de312a3f10900d7685557f84cb61a9733c50dcc27271a39f5b0051bf528", size = 94707 },
]

[[package]]
name = "jsonschema"
version = "4.23.0"
source = { registry = "https://pypi.org/simple" }
dependencies = [
    { name = "attrs" },
    { name = "jsonschema-specifications" },
    { name = "referencing" },
    { name = "rpds-py" },
]
sdist = { url = "https://files.pythonhosted.org/packages/38/2e/03362ee4034a4c917f697890ccd4aec0800ccf9ded7f511971c75451deec/jsonschema-4.23.0.tar.gz", hash = "sha256:d71497fef26351a33265337fa77ffeb82423f3ea21283cd9467bb03999266bc4", size = 325778 }
wheels = [
    { url = "https://files.pythonhosted.org/packages/69/4a/4f9dbeb84e8850557c02365a0eee0649abe5eb1d84af92a25731c6c0f922/jsonschema-4.23.0-py3-none-any.whl", hash = "sha256:fbadb6f8b144a8f8cf9f0b89ba94501d143e50411a1278633f56a7acf7fd5566", size = 88462 },
]

[[package]]
name = "jsonschema-specifications"
version = "2025.4.1"
source = { registry = "https://pypi.org/simple" }
dependencies = [
    { name = "referencing" },
]
sdist = { url = "https://files.pythonhosted.org/packages/bf/ce/46fbd9c8119cfc3581ee5643ea49464d168028cfb5caff5fc0596d0cf914/jsonschema_specifications-2025.4.1.tar.gz", hash = "sha256:630159c9f4dbea161a6a2205c3011cc4f18ff381b189fff48bb39b9bf26ae608", size = 15513 }
wheels = [
    { url = "https://files.pythonhosted.org/packages/01/0e/b27cdbaccf30b890c40ed1da9fd4a3593a5cf94dae54fb34f8a4b74fcd3f/jsonschema_specifications-2025.4.1-py3-none-any.whl", hash = "sha256:4653bffbd6584f7de83a67e0d620ef16900b390ddc7939d56684d6c81e33f1af", size = 18437 },
]

[[package]]
name = "keyring"
version = "25.6.0"
source = { registry = "https://pypi.org/simple" }
dependencies = [
    { name = "jaraco-classes" },
    { name = "jaraco-context" },
    { name = "jaraco-functools" },
    { name = "jeepney", marker = "sys_platform == 'linux'" },
    { name = "pywin32-ctypes", marker = "sys_platform == 'win32'" },
    { name = "secretstorage", marker = "sys_platform == 'linux'" },
]
sdist = { url = "https://files.pythonhosted.org/packages/70/09/d904a6e96f76ff214be59e7aa6ef7190008f52a0ab6689760a98de0bf37d/keyring-25.6.0.tar.gz", hash = "sha256:0b39998aa941431eb3d9b0d4b2460bc773b9df6fed7621c2dfb291a7e0187a66", size = 62750 }
wheels = [
    { url = "https://files.pythonhosted.org/packages/d3/32/da7f44bcb1105d3e88a0b74ebdca50c59121d2ddf71c9e34ba47df7f3a56/keyring-25.6.0-py3-none-any.whl", hash = "sha256:552a3f7af126ece7ed5c89753650eec89c7eaae8617d0aa4d9ad2b75111266bd", size = 39085 },
]

[[package]]
name = "kiwisolver"
version = "1.4.8"
source = { registry = "https://pypi.org/simple" }
sdist = { url = "https://files.pythonhosted.org/packages/82/59/7c91426a8ac292e1cdd53a63b6d9439abd573c875c3f92c146767dd33faf/kiwisolver-1.4.8.tar.gz", hash = "sha256:23d5f023bdc8c7e54eb65f03ca5d5bb25b601eac4d7f1a042888a1f45237987e", size = 97538 }
wheels = [
    { url = "https://files.pythonhosted.org/packages/fc/aa/cea685c4ab647f349c3bc92d2daf7ae34c8e8cf405a6dcd3a497f58a2ac3/kiwisolver-1.4.8-cp312-cp312-macosx_10_13_universal2.whl", hash = "sha256:d6af5e8815fd02997cb6ad9bbed0ee1e60014438ee1a5c2444c96f87b8843502", size = 124152 },
    { url = "https://files.pythonhosted.org/packages/c5/0b/8db6d2e2452d60d5ebc4ce4b204feeb16176a851fd42462f66ade6808084/kiwisolver-1.4.8-cp312-cp312-macosx_10_13_x86_64.whl", hash = "sha256:bade438f86e21d91e0cf5dd7c0ed00cda0f77c8c1616bd83f9fc157fa6760d31", size = 66555 },
    { url = "https://files.pythonhosted.org/packages/60/26/d6a0db6785dd35d3ba5bf2b2df0aedc5af089962c6eb2cbf67a15b81369e/kiwisolver-1.4.8-cp312-cp312-macosx_11_0_arm64.whl", hash = "sha256:b83dc6769ddbc57613280118fb4ce3cd08899cc3369f7d0e0fab518a7cf37fdb", size = 65067 },
    { url = "https://files.pythonhosted.org/packages/c9/ed/1d97f7e3561e09757a196231edccc1bcf59d55ddccefa2afc9c615abd8e0/kiwisolver-1.4.8-cp312-cp312-manylinux_2_12_i686.manylinux2010_i686.manylinux_2_17_i686.manylinux2014_i686.whl", hash = "sha256:111793b232842991be367ed828076b03d96202c19221b5ebab421ce8bcad016f", size = 1378443 },
    { url = "https://files.pythonhosted.org/packages/29/61/39d30b99954e6b46f760e6289c12fede2ab96a254c443639052d1b573fbc/kiwisolver-1.4.8-cp312-cp312-manylinux_2_17_aarch64.manylinux2014_aarch64.whl", hash = "sha256:257af1622860e51b1a9d0ce387bf5c2c4f36a90594cb9514f55b074bcc787cfc", size = 1472728 },
    { url = "https://files.pythonhosted.org/packages/0c/3e/804163b932f7603ef256e4a715e5843a9600802bb23a68b4e08c8c0ff61d/kiwisolver-1.4.8-cp312-cp312-manylinux_2_17_ppc64le.manylinux2014_ppc64le.whl", hash = "sha256:69b5637c3f316cab1ec1c9a12b8c5f4750a4c4b71af9157645bf32830e39c03a", size = 1478388 },
    { url = "https://files.pythonhosted.org/packages/8a/9e/60eaa75169a154700be74f875a4d9961b11ba048bef315fbe89cb6999056/kiwisolver-1.4.8-cp312-cp312-manylinux_2_17_s390x.manylinux2014_s390x.whl", hash = "sha256:782bb86f245ec18009890e7cb8d13a5ef54dcf2ebe18ed65f795e635a96a1c6a", size = 1413849 },
    { url = "https://files.pythonhosted.org/packages/bc/b3/9458adb9472e61a998c8c4d95cfdfec91c73c53a375b30b1428310f923e4/kiwisolver-1.4.8-cp312-cp312-manylinux_2_17_x86_64.manylinux2014_x86_64.whl", hash = "sha256:cc978a80a0db3a66d25767b03688f1147a69e6237175c0f4ffffaaedf744055a", size = 1475533 },
    { url = "https://files.pythonhosted.org/packages/e4/7a/0a42d9571e35798de80aef4bb43a9b672aa7f8e58643d7bd1950398ffb0a/kiwisolver-1.4.8-cp312-cp312-musllinux_1_2_aarch64.whl", hash = "sha256:36dbbfd34838500a31f52c9786990d00150860e46cd5041386f217101350f0d3", size = 2268898 },
    { url = "https://files.pythonhosted.org/packages/d9/07/1255dc8d80271400126ed8db35a1795b1a2c098ac3a72645075d06fe5c5d/kiwisolver-1.4.8-cp312-cp312-musllinux_1_2_i686.whl", hash = "sha256:eaa973f1e05131de5ff3569bbba7f5fd07ea0595d3870ed4a526d486fe57fa1b", size = 2425605 },
    { url = "https://files.pythonhosted.org/packages/84/df/5a3b4cf13780ef6f6942df67b138b03b7e79e9f1f08f57c49957d5867f6e/kiwisolver-1.4.8-cp312-cp312-musllinux_1_2_ppc64le.whl", hash = "sha256:a66f60f8d0c87ab7f59b6fb80e642ebb29fec354a4dfad687ca4092ae69d04f4", size = 2375801 },
    { url = "https://files.pythonhosted.org/packages/8f/10/2348d068e8b0f635c8c86892788dac7a6b5c0cb12356620ab575775aad89/kiwisolver-1.4.8-cp312-cp312-musllinux_1_2_s390x.whl", hash = "sha256:858416b7fb777a53f0c59ca08190ce24e9abbd3cffa18886a5781b8e3e26f65d", size = 2520077 },
    { url = "https://files.pythonhosted.org/packages/32/d8/014b89fee5d4dce157d814303b0fce4d31385a2af4c41fed194b173b81ac/kiwisolver-1.4.8-cp312-cp312-musllinux_1_2_x86_64.whl", hash = "sha256:085940635c62697391baafaaeabdf3dd7a6c3643577dde337f4d66eba021b2b8", size = 2338410 },
    { url = "https://files.pythonhosted.org/packages/bd/72/dfff0cc97f2a0776e1c9eb5bef1ddfd45f46246c6533b0191887a427bca5/kiwisolver-1.4.8-cp312-cp312-win_amd64.whl", hash = "sha256:01c3d31902c7db5fb6182832713d3b4122ad9317c2c5877d0539227d96bb2e50", size = 71853 },
    { url = "https://files.pythonhosted.org/packages/dc/85/220d13d914485c0948a00f0b9eb419efaf6da81b7d72e88ce2391f7aed8d/kiwisolver-1.4.8-cp312-cp312-win_arm64.whl", hash = "sha256:a3c44cb68861de93f0c4a8175fbaa691f0aa22550c331fefef02b618a9dcb476", size = 65424 },
    { url = "https://files.pythonhosted.org/packages/79/b3/e62464a652f4f8cd9006e13d07abad844a47df1e6537f73ddfbf1bc997ec/kiwisolver-1.4.8-cp313-cp313-macosx_10_13_universal2.whl", hash = "sha256:1c8ceb754339793c24aee1c9fb2485b5b1f5bb1c2c214ff13368431e51fc9a09", size = 124156 },
    { url = "https://files.pythonhosted.org/packages/8d/2d/f13d06998b546a2ad4f48607a146e045bbe48030774de29f90bdc573df15/kiwisolver-1.4.8-cp313-cp313-macosx_10_13_x86_64.whl", hash = "sha256:54a62808ac74b5e55a04a408cda6156f986cefbcf0ada13572696b507cc92fa1", size = 66555 },
    { url = "https://files.pythonhosted.org/packages/59/e3/b8bd14b0a54998a9fd1e8da591c60998dc003618cb19a3f94cb233ec1511/kiwisolver-1.4.8-cp313-cp313-macosx_11_0_arm64.whl", hash = "sha256:68269e60ee4929893aad82666821aaacbd455284124817af45c11e50a4b42e3c", size = 65071 },
    { url = "https://files.pythonhosted.org/packages/f0/1c/6c86f6d85ffe4d0ce04228d976f00674f1df5dc893bf2dd4f1928748f187/kiwisolver-1.4.8-cp313-cp313-manylinux_2_12_i686.manylinux2010_i686.manylinux_2_17_i686.manylinux2014_i686.whl", hash = "sha256:34d142fba9c464bc3bbfeff15c96eab0e7310343d6aefb62a79d51421fcc5f1b", size = 1378053 },
    { url = "https://files.pythonhosted.org/packages/4e/b9/1c6e9f6dcb103ac5cf87cb695845f5fa71379021500153566d8a8a9fc291/kiwisolver-1.4.8-cp313-cp313-manylinux_2_17_aarch64.manylinux2014_aarch64.whl", hash = "sha256:3ddc373e0eef45b59197de815b1b28ef89ae3955e7722cc9710fb91cd77b7f47", size = 1472278 },
    { url = "https://files.pythonhosted.org/packages/ee/81/aca1eb176de671f8bda479b11acdc42c132b61a2ac861c883907dde6debb/kiwisolver-1.4.8-cp313-cp313-manylinux_2_17_ppc64le.manylinux2014_ppc64le.whl", hash = "sha256:77e6f57a20b9bd4e1e2cedda4d0b986ebd0216236f0106e55c28aea3d3d69b16", size = 1478139 },
    { url = "https://files.pythonhosted.org/packages/49/f4/e081522473671c97b2687d380e9e4c26f748a86363ce5af48b4a28e48d06/kiwisolver-1.4.8-cp313-cp313-manylinux_2_17_s390x.manylinux2014_s390x.whl", hash = "sha256:08e77738ed7538f036cd1170cbed942ef749137b1311fa2bbe2a7fda2f6bf3cc", size = 1413517 },
    { url = "https://files.pythonhosted.org/packages/8f/e9/6a7d025d8da8c4931522922cd706105aa32b3291d1add8c5427cdcd66e63/kiwisolver-1.4.8-cp313-cp313-manylinux_2_17_x86_64.manylinux2014_x86_64.whl", hash = "sha256:a5ce1e481a74b44dd5e92ff03ea0cb371ae7a0268318e202be06c8f04f4f1246", size = 1474952 },
    { url = "https://files.pythonhosted.org/packages/82/13/13fa685ae167bee5d94b415991c4fc7bb0a1b6ebea6e753a87044b209678/kiwisolver-1.4.8-cp313-cp313-musllinux_1_2_aarch64.whl", hash = "sha256:fc2ace710ba7c1dfd1a3b42530b62b9ceed115f19a1656adefce7b1782a37794", size = 2269132 },
    { url = "https://files.pythonhosted.org/packages/ef/92/bb7c9395489b99a6cb41d502d3686bac692586db2045adc19e45ee64ed23/kiwisolver-1.4.8-cp313-cp313-musllinux_1_2_i686.whl", hash = "sha256:3452046c37c7692bd52b0e752b87954ef86ee2224e624ef7ce6cb21e8c41cc1b", size = 2425997 },
    { url = "https://files.pythonhosted.org/packages/ed/12/87f0e9271e2b63d35d0d8524954145837dd1a6c15b62a2d8c1ebe0f182b4/kiwisolver-1.4.8-cp313-cp313-musllinux_1_2_ppc64le.whl", hash = "sha256:7e9a60b50fe8b2ec6f448fe8d81b07e40141bfced7f896309df271a0b92f80f3", size = 2376060 },
    { url = "https://files.pythonhosted.org/packages/02/6e/c8af39288edbce8bf0fa35dee427b082758a4b71e9c91ef18fa667782138/kiwisolver-1.4.8-cp313-cp313-musllinux_1_2_s390x.whl", hash = "sha256:918139571133f366e8362fa4a297aeba86c7816b7ecf0bc79168080e2bd79957", size = 2520471 },
    { url = "https://files.pythonhosted.org/packages/13/78/df381bc7b26e535c91469f77f16adcd073beb3e2dd25042efd064af82323/kiwisolver-1.4.8-cp313-cp313-musllinux_1_2_x86_64.whl", hash = "sha256:e063ef9f89885a1d68dd8b2e18f5ead48653176d10a0e324e3b0030e3a69adeb", size = 2338793 },
    { url = "https://files.pythonhosted.org/packages/d0/dc/c1abe38c37c071d0fc71c9a474fd0b9ede05d42f5a458d584619cfd2371a/kiwisolver-1.4.8-cp313-cp313-win_amd64.whl", hash = "sha256:a17b7c4f5b2c51bb68ed379defd608a03954a1845dfed7cc0117f1cc8a9b7fd2", size = 71855 },
    { url = "https://files.pythonhosted.org/packages/a0/b6/21529d595b126ac298fdd90b705d87d4c5693de60023e0efcb4f387ed99e/kiwisolver-1.4.8-cp313-cp313-win_arm64.whl", hash = "sha256:3cd3bc628b25f74aedc6d374d5babf0166a92ff1317f46267f12d2ed54bc1d30", size = 65430 },
    { url = "https://files.pythonhosted.org/packages/34/bd/b89380b7298e3af9b39f49334e3e2a4af0e04819789f04b43d560516c0c8/kiwisolver-1.4.8-cp313-cp313t-macosx_10_13_universal2.whl", hash = "sha256:370fd2df41660ed4e26b8c9d6bbcad668fbe2560462cba151a721d49e5b6628c", size = 126294 },
    { url = "https://files.pythonhosted.org/packages/83/41/5857dc72e5e4148eaac5aa76e0703e594e4465f8ab7ec0fc60e3a9bb8fea/kiwisolver-1.4.8-cp313-cp313t-macosx_10_13_x86_64.whl", hash = "sha256:84a2f830d42707de1d191b9490ac186bf7997a9495d4e9072210a1296345f7dc", size = 67736 },
    { url = "https://files.pythonhosted.org/packages/e1/d1/be059b8db56ac270489fb0b3297fd1e53d195ba76e9bbb30e5401fa6b759/kiwisolver-1.4.8-cp313-cp313t-macosx_11_0_arm64.whl", hash = "sha256:7a3ad337add5148cf51ce0b55642dc551c0b9d6248458a757f98796ca7348712", size = 66194 },
    { url = "https://files.pythonhosted.org/packages/e1/83/4b73975f149819eb7dcf9299ed467eba068ecb16439a98990dcb12e63fdd/kiwisolver-1.4.8-cp313-cp313t-manylinux_2_12_i686.manylinux2010_i686.manylinux_2_17_i686.manylinux2014_i686.whl", hash = "sha256:7506488470f41169b86d8c9aeff587293f530a23a23a49d6bc64dab66bedc71e", size = 1465942 },
    { url = "https://files.pythonhosted.org/packages/c7/2c/30a5cdde5102958e602c07466bce058b9d7cb48734aa7a4327261ac8e002/kiwisolver-1.4.8-cp313-cp313t-manylinux_2_17_aarch64.manylinux2014_aarch64.whl", hash = "sha256:2f0121b07b356a22fb0414cec4666bbe36fd6d0d759db3d37228f496ed67c880", size = 1595341 },
    { url = "https://files.pythonhosted.org/packages/ff/9b/1e71db1c000385aa069704f5990574b8244cce854ecd83119c19e83c9586/kiwisolver-1.4.8-cp313-cp313t-manylinux_2_17_ppc64le.manylinux2014_ppc64le.whl", hash = "sha256:d6d6bd87df62c27d4185de7c511c6248040afae67028a8a22012b010bc7ad062", size = 1598455 },
    { url = "https://files.pythonhosted.org/packages/85/92/c8fec52ddf06231b31cbb779af77e99b8253cd96bd135250b9498144c78b/kiwisolver-1.4.8-cp313-cp313t-manylinux_2_17_s390x.manylinux2014_s390x.whl", hash = "sha256:291331973c64bb9cce50bbe871fb2e675c4331dab4f31abe89f175ad7679a4d7", size = 1522138 },
    { url = "https://files.pythonhosted.org/packages/0b/51/9eb7e2cd07a15d8bdd976f6190c0164f92ce1904e5c0c79198c4972926b7/kiwisolver-1.4.8-cp313-cp313t-manylinux_2_17_x86_64.manylinux2014_x86_64.whl", hash = "sha256:893f5525bb92d3d735878ec00f781b2de998333659507d29ea4466208df37bed", size = 1582857 },
    { url = "https://files.pythonhosted.org/packages/0f/95/c5a00387a5405e68ba32cc64af65ce881a39b98d73cc394b24143bebc5b8/kiwisolver-1.4.8-cp313-cp313t-musllinux_1_2_aarch64.whl", hash = "sha256:b47a465040146981dc9db8647981b8cb96366fbc8d452b031e4f8fdffec3f26d", size = 2293129 },
    { url = "https://files.pythonhosted.org/packages/44/83/eeb7af7d706b8347548313fa3a3a15931f404533cc54fe01f39e830dd231/kiwisolver-1.4.8-cp313-cp313t-musllinux_1_2_i686.whl", hash = "sha256:99cea8b9dd34ff80c521aef46a1dddb0dcc0283cf18bde6d756f1e6f31772165", size = 2421538 },
    { url = "https://files.pythonhosted.org/packages/05/f9/27e94c1b3eb29e6933b6986ffc5fa1177d2cd1f0c8efc5f02c91c9ac61de/kiwisolver-1.4.8-cp313-cp313t-musllinux_1_2_ppc64le.whl", hash = "sha256:151dffc4865e5fe6dafce5480fab84f950d14566c480c08a53c663a0020504b6", size = 2390661 },
    { url = "https://files.pythonhosted.org/packages/d9/d4/3c9735faa36ac591a4afcc2980d2691000506050b7a7e80bcfe44048daa7/kiwisolver-1.4.8-cp313-cp313t-musllinux_1_2_s390x.whl", hash = "sha256:577facaa411c10421314598b50413aa1ebcf5126f704f1e5d72d7e4e9f020d90", size = 2546710 },
    { url = "https://files.pythonhosted.org/packages/4c/fa/be89a49c640930180657482a74970cdcf6f7072c8d2471e1babe17a222dc/kiwisolver-1.4.8-cp313-cp313t-musllinux_1_2_x86_64.whl", hash = "sha256:be4816dc51c8a471749d664161b434912eee82f2ea66bd7628bd14583a833e85", size = 2349213 },
]

[[package]]
name = "litellm"
version = "1.68.0"
source = { registry = "https://pypi.org/simple" }
dependencies = [
    { name = "aiohttp" },
    { name = "click" },
    { name = "httpx" },
    { name = "importlib-metadata" },
    { name = "jinja2" },
    { name = "jsonschema" },
    { name = "openai" },
    { name = "pydantic" },
    { name = "python-dotenv" },
    { name = "tiktoken" },
    { name = "tokenizers" },
]
sdist = { url = "https://files.pythonhosted.org/packages/ba/22/138545b646303ca3f4841b69613c697b9d696322a1386083bb70bcbba60b/litellm-1.68.0.tar.gz", hash = "sha256:9fb24643db84dfda339b64bafca505a2eef857477afbc6e98fb56512c24dbbfa", size = 7314051 }
wheels = [
    { url = "https://files.pythonhosted.org/packages/10/af/1e344bc8aee41445272e677d802b774b1f8b34bdc3bb5697ba30f0fb5d52/litellm-1.68.0-py3-none-any.whl", hash = "sha256:3bca38848b1a5236b11aa6b70afa4393b60880198c939e582273f51a542d4759", size = 7684460 },
]

[[package]]
name = "mando"
version = "0.7.1"
source = { registry = "https://pypi.org/simple" }
dependencies = [
    { name = "six" },
]
sdist = { url = "https://files.pythonhosted.org/packages/35/24/cd70d5ae6d35962be752feccb7dca80b5e0c2d450e995b16abd6275f3296/mando-0.7.1.tar.gz", hash = "sha256:18baa999b4b613faefb00eac4efadcf14f510b59b924b66e08289aa1de8c3500", size = 37868 }
wheels = [
    { url = "https://files.pythonhosted.org/packages/d2/f0/834e479e47e499b6478e807fb57b31cc2db696c4db30557bb6f5aea4a90b/mando-0.7.1-py2.py3-none-any.whl", hash = "sha256:26ef1d70928b6057ee3ca12583d73c63e05c49de8972d620c278a7b206581a8a", size = 28149 },
]

[[package]]
name = "markdown"
version = "3.8"
source = { registry = "https://pypi.org/simple" }
sdist = { url = "https://files.pythonhosted.org/packages/2f/15/222b423b0b88689c266d9eac4e61396fe2cc53464459d6a37618ac863b24/markdown-3.8.tar.gz", hash = "sha256:7df81e63f0df5c4b24b7d156eb81e4690595239b7d70937d0409f1b0de319c6f", size = 360906 }
wheels = [
    { url = "https://files.pythonhosted.org/packages/51/3f/afe76f8e2246ffbc867440cbcf90525264df0e658f8a5ca1f872b3f6192a/markdown-3.8-py3-none-any.whl", hash = "sha256:794a929b79c5af141ef5ab0f2f642d0f7b1872981250230e72682346f7cc90dc", size = 106210 },
]

[[package]]
name = "markdown-it-py"
version = "3.0.0"
source = { registry = "https://pypi.org/simple" }
dependencies = [
    { name = "mdurl" },
]
sdist = { url = "https://files.pythonhosted.org/packages/38/71/3b932df36c1a044d397a1f92d1cf91ee0a503d91e470cbd670aa66b07ed0/markdown-it-py-3.0.0.tar.gz", hash = "sha256:e3f60a94fa066dc52ec76661e37c851cb232d92f9886b15cb560aaada2df8feb", size = 74596 }
wheels = [
    { url = "https://files.pythonhosted.org/packages/42/d7/1ec15b46af6af88f19b8e5ffea08fa375d433c998b8a7639e76935c14f1f/markdown_it_py-3.0.0-py3-none-any.whl", hash = "sha256:355216845c60bd96232cd8d8c40e8f9765cc86f46880e43a8fd22dc1a1a8cab1", size = 87528 },
]

[[package]]
name = "markupsafe"
version = "3.0.2"
source = { registry = "https://pypi.org/simple" }
sdist = { url = "https://files.pythonhosted.org/packages/b2/97/5d42485e71dfc078108a86d6de8fa46db44a1a9295e89c5d6d4a06e23a62/markupsafe-3.0.2.tar.gz", hash = "sha256:ee55d3edf80167e48ea11a923c7386f4669df67d7994554387f84e7d8b0a2bf0", size = 20537 }
wheels = [
    { url = "https://files.pythonhosted.org/packages/22/09/d1f21434c97fc42f09d290cbb6350d44eb12f09cc62c9476effdb33a18aa/MarkupSafe-3.0.2-cp312-cp312-macosx_10_13_universal2.whl", hash = "sha256:9778bd8ab0a994ebf6f84c2b949e65736d5575320a17ae8984a77fab08db94cf", size = 14274 },
    { url = "https://files.pythonhosted.org/packages/6b/b0/18f76bba336fa5aecf79d45dcd6c806c280ec44538b3c13671d49099fdd0/MarkupSafe-3.0.2-cp312-cp312-macosx_11_0_arm64.whl", hash = "sha256:846ade7b71e3536c4e56b386c2a47adf5741d2d8b94ec9dc3e92e5e1ee1e2225", size = 12348 },
    { url = "https://files.pythonhosted.org/packages/e0/25/dd5c0f6ac1311e9b40f4af06c78efde0f3b5cbf02502f8ef9501294c425b/MarkupSafe-3.0.2-cp312-cp312-manylinux_2_17_aarch64.manylinux2014_aarch64.whl", hash = "sha256:1c99d261bd2d5f6b59325c92c73df481e05e57f19837bdca8413b9eac4bd8028", size = 24149 },
    { url = "https://files.pythonhosted.org/packages/f3/f0/89e7aadfb3749d0f52234a0c8c7867877876e0a20b60e2188e9850794c17/MarkupSafe-3.0.2-cp312-cp312-manylinux_2_17_x86_64.manylinux2014_x86_64.whl", hash = "sha256:e17c96c14e19278594aa4841ec148115f9c7615a47382ecb6b82bd8fea3ab0c8", size = 23118 },
    { url = "https://files.pythonhosted.org/packages/d5/da/f2eeb64c723f5e3777bc081da884b414671982008c47dcc1873d81f625b6/MarkupSafe-3.0.2-cp312-cp312-manylinux_2_5_i686.manylinux1_i686.manylinux_2_17_i686.manylinux2014_i686.whl", hash = "sha256:88416bd1e65dcea10bc7569faacb2c20ce071dd1f87539ca2ab364bf6231393c", size = 22993 },
    { url = "https://files.pythonhosted.org/packages/da/0e/1f32af846df486dce7c227fe0f2398dc7e2e51d4a370508281f3c1c5cddc/MarkupSafe-3.0.2-cp312-cp312-musllinux_1_2_aarch64.whl", hash = "sha256:2181e67807fc2fa785d0592dc2d6206c019b9502410671cc905d132a92866557", size = 24178 },
    { url = "https://files.pythonhosted.org/packages/c4/f6/bb3ca0532de8086cbff5f06d137064c8410d10779c4c127e0e47d17c0b71/MarkupSafe-3.0.2-cp312-cp312-musllinux_1_2_i686.whl", hash = "sha256:52305740fe773d09cffb16f8ed0427942901f00adedac82ec8b67752f58a1b22", size = 23319 },
    { url = "https://files.pythonhosted.org/packages/a2/82/8be4c96ffee03c5b4a034e60a31294daf481e12c7c43ab8e34a1453ee48b/MarkupSafe-3.0.2-cp312-cp312-musllinux_1_2_x86_64.whl", hash = "sha256:ad10d3ded218f1039f11a75f8091880239651b52e9bb592ca27de44eed242a48", size = 23352 },
    { url = "https://files.pythonhosted.org/packages/51/ae/97827349d3fcffee7e184bdf7f41cd6b88d9919c80f0263ba7acd1bbcb18/MarkupSafe-3.0.2-cp312-cp312-win32.whl", hash = "sha256:0f4ca02bea9a23221c0182836703cbf8930c5e9454bacce27e767509fa286a30", size = 15097 },
    { url = "https://files.pythonhosted.org/packages/c1/80/a61f99dc3a936413c3ee4e1eecac96c0da5ed07ad56fd975f1a9da5bc630/MarkupSafe-3.0.2-cp312-cp312-win_amd64.whl", hash = "sha256:8e06879fc22a25ca47312fbe7c8264eb0b662f6db27cb2d3bbbc74b1df4b9b87", size = 15601 },
    { url = "https://files.pythonhosted.org/packages/83/0e/67eb10a7ecc77a0c2bbe2b0235765b98d164d81600746914bebada795e97/MarkupSafe-3.0.2-cp313-cp313-macosx_10_13_universal2.whl", hash = "sha256:ba9527cdd4c926ed0760bc301f6728ef34d841f405abf9d4f959c478421e4efd", size = 14274 },
    { url = "https://files.pythonhosted.org/packages/2b/6d/9409f3684d3335375d04e5f05744dfe7e9f120062c9857df4ab490a1031a/MarkupSafe-3.0.2-cp313-cp313-macosx_11_0_arm64.whl", hash = "sha256:f8b3d067f2e40fe93e1ccdd6b2e1d16c43140e76f02fb1319a05cf2b79d99430", size = 12352 },
    { url = "https://files.pythonhosted.org/packages/d2/f5/6eadfcd3885ea85fe2a7c128315cc1bb7241e1987443d78c8fe712d03091/MarkupSafe-3.0.2-cp313-cp313-manylinux_2_17_aarch64.manylinux2014_aarch64.whl", hash = "sha256:569511d3b58c8791ab4c2e1285575265991e6d8f8700c7be0e88f86cb0672094", size = 24122 },
    { url = "https://files.pythonhosted.org/packages/0c/91/96cf928db8236f1bfab6ce15ad070dfdd02ed88261c2afafd4b43575e9e9/MarkupSafe-3.0.2-cp313-cp313-manylinux_2_17_x86_64.manylinux2014_x86_64.whl", hash = "sha256:15ab75ef81add55874e7ab7055e9c397312385bd9ced94920f2802310c930396", size = 23085 },
    { url = "https://files.pythonhosted.org/packages/c2/cf/c9d56af24d56ea04daae7ac0940232d31d5a8354f2b457c6d856b2057d69/MarkupSafe-3.0.2-cp313-cp313-manylinux_2_5_i686.manylinux1_i686.manylinux_2_17_i686.manylinux2014_i686.whl", hash = "sha256:f3818cb119498c0678015754eba762e0d61e5b52d34c8b13d770f0719f7b1d79", size = 22978 },
    { url = "https://files.pythonhosted.org/packages/2a/9f/8619835cd6a711d6272d62abb78c033bda638fdc54c4e7f4272cf1c0962b/MarkupSafe-3.0.2-cp313-cp313-musllinux_1_2_aarch64.whl", hash = "sha256:cdb82a876c47801bb54a690c5ae105a46b392ac6099881cdfb9f6e95e4014c6a", size = 24208 },
    { url = "https://files.pythonhosted.org/packages/f9/bf/176950a1792b2cd2102b8ffeb5133e1ed984547b75db47c25a67d3359f77/MarkupSafe-3.0.2-cp313-cp313-musllinux_1_2_i686.whl", hash = "sha256:cabc348d87e913db6ab4aa100f01b08f481097838bdddf7c7a84b7575b7309ca", size = 23357 },
    { url = "https://files.pythonhosted.org/packages/ce/4f/9a02c1d335caabe5c4efb90e1b6e8ee944aa245c1aaaab8e8a618987d816/MarkupSafe-3.0.2-cp313-cp313-musllinux_1_2_x86_64.whl", hash = "sha256:444dcda765c8a838eaae23112db52f1efaf750daddb2d9ca300bcae1039adc5c", size = 23344 },
    { url = "https://files.pythonhosted.org/packages/ee/55/c271b57db36f748f0e04a759ace9f8f759ccf22b4960c270c78a394f58be/MarkupSafe-3.0.2-cp313-cp313-win32.whl", hash = "sha256:bcf3e58998965654fdaff38e58584d8937aa3096ab5354d493c77d1fdd66d7a1", size = 15101 },
    { url = "https://files.pythonhosted.org/packages/29/88/07df22d2dd4df40aba9f3e402e6dc1b8ee86297dddbad4872bd5e7b0094f/MarkupSafe-3.0.2-cp313-cp313-win_amd64.whl", hash = "sha256:e6a2a455bd412959b57a172ce6328d2dd1f01cb2135efda2e4576e8a23fa3b0f", size = 15603 },
    { url = "https://files.pythonhosted.org/packages/62/6a/8b89d24db2d32d433dffcd6a8779159da109842434f1dd2f6e71f32f738c/MarkupSafe-3.0.2-cp313-cp313t-macosx_10_13_universal2.whl", hash = "sha256:b5a6b3ada725cea8a5e634536b1b01c30bcdcd7f9c6fff4151548d5bf6b3a36c", size = 14510 },
    { url = "https://files.pythonhosted.org/packages/7a/06/a10f955f70a2e5a9bf78d11a161029d278eeacbd35ef806c3fd17b13060d/MarkupSafe-3.0.2-cp313-cp313t-macosx_11_0_arm64.whl", hash = "sha256:a904af0a6162c73e3edcb969eeeb53a63ceeb5d8cf642fade7d39e7963a22ddb", size = 12486 },
    { url = "https://files.pythonhosted.org/packages/34/cf/65d4a571869a1a9078198ca28f39fba5fbb910f952f9dbc5220afff9f5e6/MarkupSafe-3.0.2-cp313-cp313t-manylinux_2_17_aarch64.manylinux2014_aarch64.whl", hash = "sha256:4aa4e5faecf353ed117801a068ebab7b7e09ffb6e1d5e412dc852e0da018126c", size = 25480 },
    { url = "https://files.pythonhosted.org/packages/0c/e3/90e9651924c430b885468b56b3d597cabf6d72be4b24a0acd1fa0e12af67/MarkupSafe-3.0.2-cp313-cp313t-manylinux_2_17_x86_64.manylinux2014_x86_64.whl", hash = "sha256:c0ef13eaeee5b615fb07c9a7dadb38eac06a0608b41570d8ade51c56539e509d", size = 23914 },
    { url = "https://files.pythonhosted.org/packages/66/8c/6c7cf61f95d63bb866db39085150df1f2a5bd3335298f14a66b48e92659c/MarkupSafe-3.0.2-cp313-cp313t-manylinux_2_5_i686.manylinux1_i686.manylinux_2_17_i686.manylinux2014_i686.whl", hash = "sha256:d16a81a06776313e817c951135cf7340a3e91e8c1ff2fac444cfd75fffa04afe", size = 23796 },
    { url = "https://files.pythonhosted.org/packages/bb/35/cbe9238ec3f47ac9a7c8b3df7a808e7cb50fe149dc7039f5f454b3fba218/MarkupSafe-3.0.2-cp313-cp313t-musllinux_1_2_aarch64.whl", hash = "sha256:6381026f158fdb7c72a168278597a5e3a5222e83ea18f543112b2662a9b699c5", size = 25473 },
    { url = "https://files.pythonhosted.org/packages/e6/32/7621a4382488aa283cc05e8984a9c219abad3bca087be9ec77e89939ded9/MarkupSafe-3.0.2-cp313-cp313t-musllinux_1_2_i686.whl", hash = "sha256:3d79d162e7be8f996986c064d1c7c817f6df3a77fe3d6859f6f9e7be4b8c213a", size = 24114 },
    { url = "https://files.pythonhosted.org/packages/0d/80/0985960e4b89922cb5a0bac0ed39c5b96cbc1a536a99f30e8c220a996ed9/MarkupSafe-3.0.2-cp313-cp313t-musllinux_1_2_x86_64.whl", hash = "sha256:131a3c7689c85f5ad20f9f6fb1b866f402c445b220c19fe4308c0b147ccd2ad9", size = 24098 },
    { url = "https://files.pythonhosted.org/packages/82/78/fedb03c7d5380df2427038ec8d973587e90561b2d90cd472ce9254cf348b/MarkupSafe-3.0.2-cp313-cp313t-win32.whl", hash = "sha256:ba8062ed2cf21c07a9e295d5b8a2a5ce678b913b45fdf68c32d95d6c1291e0b6", size = 15208 },
    { url = "https://files.pythonhosted.org/packages/4f/65/6079a46068dfceaeabb5dcad6d674f5f5c61a6fa5673746f42a9f4c233b3/MarkupSafe-3.0.2-cp313-cp313t-win_amd64.whl", hash = "sha256:e444a31f8db13eb18ada366ab3cf45fd4b31e4db1236a4448f68778c1d1a5a2f", size = 15739 },
]

[[package]]
name = "matplotlib"
version = "3.10.1"
source = { registry = "https://pypi.org/simple" }
dependencies = [
    { name = "contourpy" },
    { name = "cycler" },
    { name = "fonttools" },
    { name = "kiwisolver" },
    { name = "numpy" },
    { name = "packaging" },
    { name = "pillow" },
    { name = "pyparsing" },
    { name = "python-dateutil" },
]
sdist = { url = "https://files.pythonhosted.org/packages/2f/08/b89867ecea2e305f408fbb417139a8dd941ecf7b23a2e02157c36da546f0/matplotlib-3.10.1.tar.gz", hash = "sha256:e8d2d0e3881b129268585bf4765ad3ee73a4591d77b9a18c214ac7e3a79fb2ba", size = 36743335 }
wheels = [
    { url = "https://files.pythonhosted.org/packages/7c/1d/5e0dc3b59c034e43de16f94deb68f4ad8a96b3ea00f4b37c160b7474928e/matplotlib-3.10.1-cp312-cp312-macosx_10_13_x86_64.whl", hash = "sha256:66e907a06e68cb6cfd652c193311d61a12b54f56809cafbed9736ce5ad92f107", size = 8175488 },
    { url = "https://files.pythonhosted.org/packages/7a/81/dae7e14042e74da658c3336ab9799128e09a1ee03964f2d89630b5d12106/matplotlib-3.10.1-cp312-cp312-macosx_11_0_arm64.whl", hash = "sha256:e9b4bb156abb8fa5e5b2b460196f7db7264fc6d62678c03457979e7d5254b7be", size = 8046264 },
    { url = "https://files.pythonhosted.org/packages/21/c4/22516775dcde10fc9c9571d155f90710761b028fc44f660508106c363c97/matplotlib-3.10.1-cp312-cp312-manylinux_2_17_aarch64.manylinux2014_aarch64.whl", hash = "sha256:1985ad3d97f51307a2cbfc801a930f120def19ba22864182dacef55277102ba6", size = 8452048 },
    { url = "https://files.pythonhosted.org/packages/63/23/c0615001f67ce7c96b3051d856baedc0c818a2ed84570b9bf9bde200f85d/matplotlib-3.10.1-cp312-cp312-manylinux_2_17_x86_64.manylinux2014_x86_64.whl", hash = "sha256:c96f2c2f825d1257e437a1482c5a2cf4fee15db4261bd6fc0750f81ba2b4ba3d", size = 8597111 },
    { url = "https://files.pythonhosted.org/packages/ca/c0/a07939a82aed77770514348f4568177d7dadab9787ebc618a616fe3d665e/matplotlib-3.10.1-cp312-cp312-musllinux_1_2_x86_64.whl", hash = "sha256:35e87384ee9e488d8dd5a2dd7baf471178d38b90618d8ea147aced4ab59c9bea", size = 9402771 },
    { url = "https://files.pythonhosted.org/packages/a6/b6/a9405484fb40746fdc6ae4502b16a9d6e53282ba5baaf9ebe2da579f68c4/matplotlib-3.10.1-cp312-cp312-win_amd64.whl", hash = "sha256:cfd414bce89cc78a7e1d25202e979b3f1af799e416010a20ab2b5ebb3a02425c", size = 8063742 },
    { url = "https://files.pythonhosted.org/packages/60/73/6770ff5e5523d00f3bc584acb6031e29ee5c8adc2336b16cd1d003675fe0/matplotlib-3.10.1-cp313-cp313-macosx_10_13_x86_64.whl", hash = "sha256:c42eee41e1b60fd83ee3292ed83a97a5f2a8239b10c26715d8a6172226988d7b", size = 8176112 },
    { url = "https://files.pythonhosted.org/packages/08/97/b0ca5da0ed54a3f6599c3ab568bdda65269bc27c21a2c97868c1625e4554/matplotlib-3.10.1-cp313-cp313-macosx_11_0_arm64.whl", hash = "sha256:4f0647b17b667ae745c13721602b540f7aadb2a32c5b96e924cd4fea5dcb90f1", size = 8046931 },
    { url = "https://files.pythonhosted.org/packages/df/9a/1acbdc3b165d4ce2dcd2b1a6d4ffb46a7220ceee960c922c3d50d8514067/matplotlib-3.10.1-cp313-cp313-manylinux_2_17_aarch64.manylinux2014_aarch64.whl", hash = "sha256:aa3854b5f9473564ef40a41bc922be978fab217776e9ae1545c9b3a5cf2092a3", size = 8453422 },
    { url = "https://files.pythonhosted.org/packages/51/d0/2bc4368abf766203e548dc7ab57cf7e9c621f1a3c72b516cc7715347b179/matplotlib-3.10.1-cp313-cp313-manylinux_2_17_x86_64.manylinux2014_x86_64.whl", hash = "sha256:7e496c01441be4c7d5f96d4e40f7fca06e20dcb40e44c8daa2e740e1757ad9e6", size = 8596819 },
    { url = "https://files.pythonhosted.org/packages/ab/1b/8b350f8a1746c37ab69dda7d7528d1fc696efb06db6ade9727b7887be16d/matplotlib-3.10.1-cp313-cp313-musllinux_1_2_x86_64.whl", hash = "sha256:5d45d3f5245be5b469843450617dcad9af75ca50568acf59997bed9311131a0b", size = 9402782 },
    { url = "https://files.pythonhosted.org/packages/89/06/f570373d24d93503988ba8d04f213a372fa1ce48381c5eb15da985728498/matplotlib-3.10.1-cp313-cp313-win_amd64.whl", hash = "sha256:8e8e25b1209161d20dfe93037c8a7f7ca796ec9aa326e6e4588d8c4a5dd1e473", size = 8063812 },
    { url = "https://files.pythonhosted.org/packages/fc/e0/8c811a925b5a7ad75135f0e5af46408b78af88bbb02a1df775100ef9bfef/matplotlib-3.10.1-cp313-cp313t-macosx_10_13_x86_64.whl", hash = "sha256:19b06241ad89c3ae9469e07d77efa87041eac65d78df4fcf9cac318028009b01", size = 8214021 },
    { url = "https://files.pythonhosted.org/packages/4a/34/319ec2139f68ba26da9d00fce2ff9f27679fb799a6c8e7358539801fd629/matplotlib-3.10.1-cp313-cp313t-macosx_11_0_arm64.whl", hash = "sha256:01e63101ebb3014e6e9f80d9cf9ee361a8599ddca2c3e166c563628b39305dbb", size = 8090782 },
    { url = "https://files.pythonhosted.org/packages/77/ea/9812124ab9a99df5b2eec1110e9b2edc0b8f77039abf4c56e0a376e84a29/matplotlib-3.10.1-cp313-cp313t-manylinux_2_17_aarch64.manylinux2014_aarch64.whl", hash = "sha256:3f06bad951eea6422ac4e8bdebcf3a70c59ea0a03338c5d2b109f57b64eb3972", size = 8478901 },
    { url = "https://files.pythonhosted.org/packages/c9/db/b05bf463689134789b06dea85828f8ebe506fa1e37593f723b65b86c9582/matplotlib-3.10.1-cp313-cp313t-manylinux_2_17_x86_64.manylinux2014_x86_64.whl", hash = "sha256:a3dfb036f34873b46978f55e240cff7a239f6c4409eac62d8145bad3fc6ba5a3", size = 8613864 },
    { url = "https://files.pythonhosted.org/packages/c2/04/41ccec4409f3023a7576df3b5c025f1a8c8b81fbfe922ecfd837ac36e081/matplotlib-3.10.1-cp313-cp313t-musllinux_1_2_x86_64.whl", hash = "sha256:dc6ab14a7ab3b4d813b88ba957fc05c79493a037f54e246162033591e770de6f", size = 9409487 },
    { url = "https://files.pythonhosted.org/packages/ac/c2/0d5aae823bdcc42cc99327ecdd4d28585e15ccd5218c453b7bcd827f3421/matplotlib-3.10.1-cp313-cp313t-win_amd64.whl", hash = "sha256:bc411ebd5889a78dabbc457b3fa153203e22248bfa6eedc6797be5df0164dbf9", size = 8134832 },
]

[[package]]
name = "mccabe"
version = "0.7.0"
source = { registry = "https://pypi.org/simple" }
sdist = { url = "https://files.pythonhosted.org/packages/e7/ff/0ffefdcac38932a54d2b5eed4e0ba8a408f215002cd178ad1df0f2806ff8/mccabe-0.7.0.tar.gz", hash = "sha256:348e0240c33b60bbdf4e523192ef919f28cb2c3d7d5c7794f74009290f236325", size = 9658 }
wheels = [
    { url = "https://files.pythonhosted.org/packages/27/1a/1f68f9ba0c207934b35b86a8ca3aad8395a3d6dd7921c0686e23853ff5a9/mccabe-0.7.0-py2.py3-none-any.whl", hash = "sha256:6c2d30ab6be0e4a46919781807b4f0d834ebdd6c6e3dca0bda5a15f863427b6e", size = 7350 },
]

[[package]]
name = "mdurl"
version = "0.1.2"
source = { registry = "https://pypi.org/simple" }
sdist = { url = "https://files.pythonhosted.org/packages/d6/54/cfe61301667036ec958cb99bd3efefba235e65cdeb9c84d24a8293ba1d90/mdurl-0.1.2.tar.gz", hash = "sha256:bb413d29f5eea38f31dd4754dd7377d4465116fb207585f97bf925588687c1ba", size = 8729 }
wheels = [
    { url = "https://files.pythonhosted.org/packages/b3/38/89ba8ad64ae25be8de66a6d463314cf1eb366222074cfda9ee839c56a4b4/mdurl-0.1.2-py3-none-any.whl", hash = "sha256:84008a41e51615a49fc9966191ff91509e3c40b939176e643fd50a5c2196b8f8", size = 9979 },
]

[[package]]
name = "mergedeep"
version = "1.3.4"
source = { registry = "https://pypi.org/simple" }
sdist = { url = "https://files.pythonhosted.org/packages/3a/41/580bb4006e3ed0361b8151a01d324fb03f420815446c7def45d02f74c270/mergedeep-1.3.4.tar.gz", hash = "sha256:0096d52e9dad9939c3d975a774666af186eda617e6ca84df4c94dec30004f2a8", size = 4661 }
wheels = [
    { url = "https://files.pythonhosted.org/packages/2c/19/04f9b178c2d8a15b076c8b5140708fa6ffc5601fb6f1e975537072df5b2a/mergedeep-1.3.4-py3-none-any.whl", hash = "sha256:70775750742b25c0d8f36c55aed03d24c3384d17c951b3175d898bd778ef0307", size = 6354 },
]

[[package]]
name = "mike"
version = "2.1.3"
source = { registry = "https://pypi.org/simple" }
dependencies = [
    { name = "importlib-metadata" },
    { name = "importlib-resources" },
    { name = "jinja2" },
    { name = "mkdocs" },
    { name = "pyparsing" },
    { name = "pyyaml" },
    { name = "pyyaml-env-tag" },
    { name = "verspec" },
]
sdist = { url = "https://files.pythonhosted.org/packages/ab/f7/2933f1a1fb0e0f077d5d6a92c6c7f8a54e6128241f116dff4df8b6050bbf/mike-2.1.3.tar.gz", hash = "sha256:abd79b8ea483fb0275b7972825d3082e5ae67a41820f8d8a0dc7a3f49944e810", size = 38119 }
wheels = [
    { url = "https://files.pythonhosted.org/packages/fd/1a/31b7cd6e4e7a02df4e076162e9783620777592bea9e4bb036389389af99d/mike-2.1.3-py3-none-any.whl", hash = "sha256:d90c64077e84f06272437b464735130d380703a76a5738b152932884c60c062a", size = 33754 },
]

[[package]]
name = "mkdocs"
version = "1.6.1"
source = { registry = "https://pypi.org/simple" }
dependencies = [
    { name = "click" },
    { name = "colorama", marker = "sys_platform == 'win32'" },
    { name = "ghp-import" },
    { name = "jinja2" },
    { name = "markdown" },
    { name = "markupsafe" },
    { name = "mergedeep" },
    { name = "mkdocs-get-deps" },
    { name = "packaging" },
    { name = "pathspec" },
    { name = "pyyaml" },
    { name = "pyyaml-env-tag" },
    { name = "watchdog" },
]
sdist = { url = "https://files.pythonhosted.org/packages/bc/c6/bbd4f061bd16b378247f12953ffcb04786a618ce5e904b8c5a01a0309061/mkdocs-1.6.1.tar.gz", hash = "sha256:7b432f01d928c084353ab39c57282f29f92136665bdd6abf7c1ec8d822ef86f2", size = 3889159 }
wheels = [
    { url = "https://files.pythonhosted.org/packages/22/5b/dbc6a8cddc9cfa9c4971d59fb12bb8d42e161b7e7f8cc89e49137c5b279c/mkdocs-1.6.1-py3-none-any.whl", hash = "sha256:db91759624d1647f3f34aa0c3f327dd2601beae39a366d6e064c03468d35c20e", size = 3864451 },
]

[[package]]
name = "mkdocs-autorefs"
version = "1.4.1"
source = { registry = "https://pypi.org/simple" }
dependencies = [
    { name = "markdown" },
    { name = "markupsafe" },
    { name = "mkdocs" },
]
sdist = { url = "https://files.pythonhosted.org/packages/c2/44/140469d87379c02f1e1870315f3143718036a983dd0416650827b8883192/mkdocs_autorefs-1.4.1.tar.gz", hash = "sha256:4b5b6235a4becb2b10425c2fa191737e415b37aa3418919db33e5d774c9db079", size = 4131355 }
wheels = [
    { url = "https://files.pythonhosted.org/packages/f8/29/1125f7b11db63e8e32bcfa0752a4eea30abff3ebd0796f808e14571ddaa2/mkdocs_autorefs-1.4.1-py3-none-any.whl", hash = "sha256:9793c5ac06a6ebbe52ec0f8439256e66187badf4b5334b5fde0b128ec134df4f", size = 5782047 },
]

[[package]]
name = "mkdocs-get-deps"
version = "0.2.0"
source = { registry = "https://pypi.org/simple" }
dependencies = [
    { name = "mergedeep" },
    { name = "platformdirs" },
    { name = "pyyaml" },
]
sdist = { url = "https://files.pythonhosted.org/packages/98/f5/ed29cd50067784976f25ed0ed6fcd3c2ce9eb90650aa3b2796ddf7b6870b/mkdocs_get_deps-0.2.0.tar.gz", hash = "sha256:162b3d129c7fad9b19abfdcb9c1458a651628e4b1dea628ac68790fb3061c60c", size = 10239 }
wheels = [
    { url = "https://files.pythonhosted.org/packages/9f/d4/029f984e8d3f3b6b726bd33cafc473b75e9e44c0f7e80a5b29abc466bdea/mkdocs_get_deps-0.2.0-py3-none-any.whl", hash = "sha256:2bf11d0b133e77a0dd036abeeb06dec8775e46efa526dc70667d8863eefc6134", size = 9521 },
]

[[package]]
name = "mkdocs-material"
version = "9.6.12"
source = { registry = "https://pypi.org/simple" }
dependencies = [
    { name = "babel" },
    { name = "backrefs" },
    { name = "colorama" },
    { name = "jinja2" },
    { name = "markdown" },
    { name = "mkdocs" },
    { name = "mkdocs-material-extensions" },
    { name = "paginate" },
    { name = "pygments" },
    { name = "pymdown-extensions" },
    { name = "requests" },
]
sdist = { url = "https://files.pythonhosted.org/packages/2d/ef/25fc10dbbb8faeeeb10ed7734d84a347cd2ec5d7200733f11c5553c02608/mkdocs_material-9.6.12.tar.gz", hash = "sha256:add6a6337b29f9ea7912cb1efc661de2c369060b040eb5119855d794ea85b473", size = 3951532 }
wheels = [
    { url = "https://files.pythonhosted.org/packages/09/00/592940f4d150327a4f455171b2c9d4c3be7779a88e18b0a086183fcd8f06/mkdocs_material-9.6.12-py3-none-any.whl", hash = "sha256:92b4fbdc329e4febc267ca6e2c51e8501fa97b2225c5f4deb4d4e43550f8e61e", size = 8703654 },
]

[package.optional-dependencies]
imaging = [
    { name = "cairosvg" },
    { name = "pillow" },
]

[[package]]
name = "mkdocs-material-extensions"
version = "1.3.1"
source = { registry = "https://pypi.org/simple" }
sdist = { url = "https://files.pythonhosted.org/packages/79/9b/9b4c96d6593b2a541e1cb8b34899a6d021d208bb357042823d4d2cabdbe7/mkdocs_material_extensions-1.3.1.tar.gz", hash = "sha256:10c9511cea88f568257f960358a467d12b970e1f7b2c0e5fb2bb48cab1928443", size = 11847 }
wheels = [
    { url = "https://files.pythonhosted.org/packages/5b/54/662a4743aa81d9582ee9339d4ffa3c8fd40a4965e033d77b9da9774d3960/mkdocs_material_extensions-1.3.1-py3-none-any.whl", hash = "sha256:adff8b62700b25cb77b53358dad940f3ef973dd6db797907c49e3c2ef3ab4e31", size = 8728 },
]

[[package]]
name = "mkdocs-mermaid2-plugin"
version = "1.2.1"
source = { registry = "https://pypi.org/simple" }
dependencies = [
    { name = "beautifulsoup4" },
    { name = "jsbeautifier" },
    { name = "mkdocs" },
    { name = "pymdown-extensions" },
    { name = "requests" },
    { name = "setuptools" },
]
sdist = { url = "https://files.pythonhosted.org/packages/3e/1a/f580733da1924ebc9b4bb04a34ca63ae62a50b0e62eeb016e78d9dee6d69/mkdocs_mermaid2_plugin-1.2.1.tar.gz", hash = "sha256:9c7694c73a65905ac1578f966e5c193325c4d5a5bc1836727e74ac9f99d0e921", size = 16104 }
wheels = [
    { url = "https://files.pythonhosted.org/packages/24/ce/c8a41cb0f3044990c8afbdc20c853845a9e940995d4e0cffecafbb5e927b/mkdocs_mermaid2_plugin-1.2.1-py3-none-any.whl", hash = "sha256:22d2cf2c6867d4959a5e0903da2dde78d74581fc0b107b791bc4c7ceb9ce9741", size = 17260 },
]

[[package]]
name = "mkdocstrings"
version = "0.29.1"
source = { registry = "https://pypi.org/simple" }
dependencies = [
    { name = "jinja2" },
    { name = "markdown" },
    { name = "markupsafe" },
    { name = "mkdocs" },
    { name = "mkdocs-autorefs" },
    { name = "pymdown-extensions" },
]
sdist = { url = "https://files.pythonhosted.org/packages/41/e8/d22922664a627a0d3d7ff4a6ca95800f5dde54f411982591b4621a76225d/mkdocstrings-0.29.1.tar.gz", hash = "sha256:8722f8f8c5cd75da56671e0a0c1bbed1df9946c0cef74794d6141b34011abd42", size = 1212686 }
wheels = [
    { url = "https://files.pythonhosted.org/packages/98/14/22533a578bf8b187e05d67e2c1721ce10e3f526610eebaf7a149d557ea7a/mkdocstrings-0.29.1-py3-none-any.whl", hash = "sha256:37a9736134934eea89cbd055a513d40a020d87dfcae9e3052c2a6b8cd4af09b6", size = 1631075 },
]

[[package]]
name = "mkdocstrings-python"
version = "1.16.10"
source = { registry = "https://pypi.org/simple" }
dependencies = [
    { name = "griffe" },
    { name = "mkdocs-autorefs" },
    { name = "mkdocstrings" },
]
sdist = { url = "https://files.pythonhosted.org/packages/44/c8/600c4201b6b9e72bab16802316d0c90ce04089f8e6bb5e064cd2a5abba7e/mkdocstrings_python-1.16.10.tar.gz", hash = "sha256:f9eedfd98effb612ab4d0ed6dd2b73aff6eba5215e0a65cea6d877717f75502e", size = 205771 }
wheels = [
    { url = "https://files.pythonhosted.org/packages/53/37/19549c5e0179785308cc988a68e16aa7550e4e270ec8a9878334e86070c6/mkdocstrings_python-1.16.10-py3-none-any.whl", hash = "sha256:63bb9f01f8848a644bdb6289e86dc38ceddeaa63ecc2e291e3b2ca52702a6643", size = 124112 },
]

[[package]]
name = "model2vec"
version = "0.5.0"
source = { registry = "https://pypi.org/simple" }
dependencies = [
    { name = "jinja2" },
    { name = "joblib" },
    { name = "numpy" },
    { name = "rich" },
    { name = "safetensors" },
    { name = "setuptools" },
    { name = "tokenizers" },
    { name = "tqdm" },
]
sdist = { url = "https://files.pythonhosted.org/packages/93/18/c546916657e47e52b6e25b231803903bcf4e7ef2497fe41e9869236d7dee/model2vec-0.5.0.tar.gz", hash = "sha256:0771fd99d5c58fac631a2faa233759a8cec7a3be6e9aeeeeeca2d5e7048d1c7b", size = 2665840 }
wheels = [
    { url = "https://files.pythonhosted.org/packages/66/ab/5263bc4605e9960fece76b710c01fef33859dc6ae72832d5987db75eed63/model2vec-0.5.0-py3-none-any.whl", hash = "sha256:12f14a18556975c037961a836a702388876bfec1ff76176f056884d219735271", size = 44578 },
]

[package.optional-dependencies]
distill = [
    { name = "scikit-learn" },
    { name = "torch" },
    { name = "transformers" },
]

[[package]]
name = "more-itertools"
version = "10.7.0"
source = { registry = "https://pypi.org/simple" }
sdist = { url = "https://files.pythonhosted.org/packages/ce/a0/834b0cebabbfc7e311f30b46c8188790a37f89fc8d756660346fe5abfd09/more_itertools-10.7.0.tar.gz", hash = "sha256:9fddd5403be01a94b204faadcff459ec3568cf110265d3c54323e1e866ad29d3", size = 127671 }
wheels = [
    { url = "https://files.pythonhosted.org/packages/2b/9f/7ba6f94fc1e9ac3d2b853fdff3035fb2fa5afbed898c4a72b8a020610594/more_itertools-10.7.0-py3-none-any.whl", hash = "sha256:d43980384673cb07d2f7d2d918c616b30c659c089ee23953f601d6609c67510e", size = 65278 },
]

[[package]]
name = "mpmath"
version = "1.3.0"
source = { registry = "https://pypi.org/simple" }
sdist = { url = "https://files.pythonhosted.org/packages/e0/47/dd32fa426cc72114383ac549964eecb20ecfd886d1e5ccf5340b55b02f57/mpmath-1.3.0.tar.gz", hash = "sha256:7a28eb2a9774d00c7bc92411c19a89209d5da7c4c9a9e227be8330a23a25b91f", size = 508106 }
wheels = [
    { url = "https://files.pythonhosted.org/packages/43/e3/7d92a15f894aa0c9c4b49b8ee9ac9850d6e63b03c9c32c0367a13ae62209/mpmath-1.3.0-py3-none-any.whl", hash = "sha256:a0b2b9fe80bbcd81a6647ff13108738cfb482d481d826cc0e02f5b35e5c88d2c", size = 536198 },
]

[[package]]
name = "multidict"
version = "6.4.3"
source = { registry = "https://pypi.org/simple" }
sdist = { url = "https://files.pythonhosted.org/packages/da/2c/e367dfb4c6538614a0c9453e510d75d66099edf1c4e69da1b5ce691a1931/multidict-6.4.3.tar.gz", hash = "sha256:3ada0b058c9f213c5f95ba301f922d402ac234f1111a7d8fd70f1b99f3c281ec", size = 89372 }
wheels = [
    { url = "https://files.pythonhosted.org/packages/fc/bb/3abdaf8fe40e9226ce8a2ba5ecf332461f7beec478a455d6587159f1bf92/multidict-6.4.3-cp312-cp312-macosx_10_13_universal2.whl", hash = "sha256:1f1c2f58f08b36f8475f3ec6f5aeb95270921d418bf18f90dffd6be5c7b0e676", size = 64019 },
    { url = "https://files.pythonhosted.org/packages/7e/b5/1b2e8de8217d2e89db156625aa0fe4a6faad98972bfe07a7b8c10ef5dd6b/multidict-6.4.3-cp312-cp312-macosx_10_13_x86_64.whl", hash = "sha256:26ae9ad364fc61b936fb7bf4c9d8bd53f3a5b4417142cd0be5c509d6f767e2f1", size = 37925 },
    { url = "https://files.pythonhosted.org/packages/b4/e2/3ca91c112644a395c8eae017144c907d173ea910c913ff8b62549dcf0bbf/multidict-6.4.3-cp312-cp312-macosx_11_0_arm64.whl", hash = "sha256:659318c6c8a85f6ecfc06b4e57529e5a78dfdd697260cc81f683492ad7e9435a", size = 37008 },
    { url = "https://files.pythonhosted.org/packages/60/23/79bc78146c7ac8d1ac766b2770ca2e07c2816058b8a3d5da6caed8148637/multidict-6.4.3-cp312-cp312-manylinux_2_17_aarch64.manylinux2014_aarch64.whl", hash = "sha256:e1eb72c741fd24d5a28242ce72bb61bc91f8451877131fa3fe930edb195f7054", size = 224374 },
    { url = "https://files.pythonhosted.org/packages/86/35/77950ed9ebd09136003a85c1926ba42001ca5be14feb49710e4334ee199b/multidict-6.4.3-cp312-cp312-manylinux_2_17_armv7l.manylinux2014_armv7l.manylinux_2_31_armv7l.whl", hash = "sha256:3cd06d88cb7398252284ee75c8db8e680aa0d321451132d0dba12bc995f0adcc", size = 230869 },
    { url = "https://files.pythonhosted.org/packages/49/97/2a33c6e7d90bc116c636c14b2abab93d6521c0c052d24bfcc231cbf7f0e7/multidict-6.4.3-cp312-cp312-manylinux_2_17_ppc64le.manylinux2014_ppc64le.whl", hash = "sha256:4543d8dc6470a82fde92b035a92529317191ce993533c3c0c68f56811164ed07", size = 231949 },
    { url = "https://files.pythonhosted.org/packages/56/ce/e9b5d9fcf854f61d6686ada7ff64893a7a5523b2a07da6f1265eaaea5151/multidict-6.4.3-cp312-cp312-manylinux_2_17_s390x.manylinux2014_s390x.whl", hash = "sha256:30a3ebdc068c27e9d6081fca0e2c33fdf132ecea703a72ea216b81a66860adde", size = 231032 },
    { url = "https://files.pythonhosted.org/packages/f0/ac/7ced59dcdfeddd03e601edb05adff0c66d81ed4a5160c443e44f2379eef0/multidict-6.4.3-cp312-cp312-manylinux_2_17_x86_64.manylinux2014_x86_64.whl", hash = "sha256:b038f10e23f277153f86f95c777ba1958bcd5993194fda26a1d06fae98b2f00c", size = 223517 },
    { url = "https://files.pythonhosted.org/packages/db/e6/325ed9055ae4e085315193a1b58bdb4d7fc38ffcc1f4975cfca97d015e17/multidict-6.4.3-cp312-cp312-manylinux_2_5_i686.manylinux1_i686.manylinux_2_17_i686.manylinux2014_i686.whl", hash = "sha256:c605a2b2dc14282b580454b9b5d14ebe0668381a3a26d0ac39daa0ca115eb2ae", size = 216291 },
    { url = "https://files.pythonhosted.org/packages/fa/84/eeee6d477dd9dcb7691c3bb9d08df56017f5dd15c730bcc9383dcf201cf4/multidict-6.4.3-cp312-cp312-musllinux_1_2_aarch64.whl", hash = "sha256:8bd2b875f4ca2bb527fe23e318ddd509b7df163407b0fb717df229041c6df5d3", size = 228982 },
    { url = "https://files.pythonhosted.org/packages/82/94/4d1f3e74e7acf8b0c85db350e012dcc61701cd6668bc2440bb1ecb423c90/multidict-6.4.3-cp312-cp312-musllinux_1_2_armv7l.whl", hash = "sha256:c2e98c840c9c8e65c0e04b40c6c5066c8632678cd50c8721fdbcd2e09f21a507", size = 226823 },
    { url = "https://files.pythonhosted.org/packages/09/f0/1e54b95bda7cd01080e5732f9abb7b76ab5cc795b66605877caeb2197476/multidict-6.4.3-cp312-cp312-musllinux_1_2_i686.whl", hash = "sha256:66eb80dd0ab36dbd559635e62fba3083a48a252633164857a1d1684f14326427", size = 222714 },
    { url = "https://files.pythonhosted.org/packages/e7/a2/f6cbca875195bd65a3e53b37ab46486f3cc125bdeab20eefe5042afa31fb/multidict-6.4.3-cp312-cp312-musllinux_1_2_ppc64le.whl", hash = "sha256:c23831bdee0a2a3cf21be057b5e5326292f60472fb6c6f86392bbf0de70ba731", size = 233739 },
    { url = "https://files.pythonhosted.org/packages/79/68/9891f4d2b8569554723ddd6154375295f789dc65809826c6fb96a06314fd/multidict-6.4.3-cp312-cp312-musllinux_1_2_s390x.whl", hash = "sha256:1535cec6443bfd80d028052e9d17ba6ff8a5a3534c51d285ba56c18af97e9713", size = 230809 },
    { url = "https://files.pythonhosted.org/packages/e6/72/a7be29ba1e87e4fc5ceb44dabc7940b8005fd2436a332a23547709315f70/multidict-6.4.3-cp312-cp312-musllinux_1_2_x86_64.whl", hash = "sha256:3b73e7227681f85d19dec46e5b881827cd354aabe46049e1a61d2f9aaa4e285a", size = 226934 },
    { url = "https://files.pythonhosted.org/packages/12/c1/259386a9ad6840ff7afc686da96808b503d152ac4feb3a96c651dc4f5abf/multidict-6.4.3-cp312-cp312-win32.whl", hash = "sha256:8eac0c49df91b88bf91f818e0a24c1c46f3622978e2c27035bfdca98e0e18124", size = 35242 },
    { url = "https://files.pythonhosted.org/packages/06/24/c8fdff4f924d37225dc0c56a28b1dca10728fc2233065fafeb27b4b125be/multidict-6.4.3-cp312-cp312-win_amd64.whl", hash = "sha256:11990b5c757d956cd1db7cb140be50a63216af32cd6506329c2c59d732d802db", size = 38635 },
    { url = "https://files.pythonhosted.org/packages/6c/4b/86fd786d03915c6f49998cf10cd5fe6b6ac9e9a071cb40885d2e080fb90d/multidict-6.4.3-cp313-cp313-macosx_10_13_universal2.whl", hash = "sha256:7a76534263d03ae0cfa721fea40fd2b5b9d17a6f85e98025931d41dc49504474", size = 63831 },
    { url = "https://files.pythonhosted.org/packages/45/05/9b51fdf7aef2563340a93be0a663acba2c428c4daeaf3960d92d53a4a930/multidict-6.4.3-cp313-cp313-macosx_10_13_x86_64.whl", hash = "sha256:805031c2f599eee62ac579843555ed1ce389ae00c7e9f74c2a1b45e0564a88dd", size = 37888 },
    { url = "https://files.pythonhosted.org/packages/0b/43/53fc25394386c911822419b522181227ca450cf57fea76e6188772a1bd91/multidict-6.4.3-cp313-cp313-macosx_11_0_arm64.whl", hash = "sha256:c56c179839d5dcf51d565132185409d1d5dd8e614ba501eb79023a6cab25576b", size = 36852 },
    { url = "https://files.pythonhosted.org/packages/8a/68/7b99c751e822467c94a235b810a2fd4047d4ecb91caef6b5c60116991c4b/multidict-6.4.3-cp313-cp313-manylinux_2_17_aarch64.manylinux2014_aarch64.whl", hash = "sha256:9c64f4ddb3886dd8ab71b68a7431ad4aa01a8fa5be5b11543b29674f29ca0ba3", size = 223644 },
    { url = "https://files.pythonhosted.org/packages/80/1b/d458d791e4dd0f7e92596667784fbf99e5c8ba040affe1ca04f06b93ae92/multidict-6.4.3-cp313-cp313-manylinux_2_17_armv7l.manylinux2014_armv7l.manylinux_2_31_armv7l.whl", hash = "sha256:3002a856367c0b41cad6784f5b8d3ab008eda194ed7864aaa58f65312e2abcac", size = 230446 },
    { url = "https://files.pythonhosted.org/packages/e2/46/9793378d988905491a7806d8987862dc5a0bae8a622dd896c4008c7b226b/multidict-6.4.3-cp313-cp313-manylinux_2_17_ppc64le.manylinux2014_ppc64le.whl", hash = "sha256:3d75e621e7d887d539d6e1d789f0c64271c250276c333480a9e1de089611f790", size = 231070 },
    { url = "https://files.pythonhosted.org/packages/a7/b8/b127d3e1f8dd2a5bf286b47b24567ae6363017292dc6dec44656e6246498/multidict-6.4.3-cp313-cp313-manylinux_2_17_s390x.manylinux2014_s390x.whl", hash = "sha256:995015cf4a3c0d72cbf453b10a999b92c5629eaf3a0c3e1efb4b5c1f602253bb", size = 229956 },
    { url = "https://files.pythonhosted.org/packages/0c/93/f70a4c35b103fcfe1443059a2bb7f66e5c35f2aea7804105ff214f566009/multidict-6.4.3-cp313-cp313-manylinux_2_17_x86_64.manylinux2014_x86_64.whl", hash = "sha256:a2b0fabae7939d09d7d16a711468c385272fa1b9b7fb0d37e51143585d8e72e0", size = 222599 },
    { url = "https://files.pythonhosted.org/packages/63/8c/e28e0eb2fe34921d6aa32bfc4ac75b09570b4d6818cc95d25499fe08dc1d/multidict-6.4.3-cp313-cp313-manylinux_2_5_i686.manylinux1_i686.manylinux_2_17_i686.manylinux2014_i686.whl", hash = "sha256:61ed4d82f8a1e67eb9eb04f8587970d78fe7cddb4e4d6230b77eda23d27938f9", size = 216136 },
    { url = "https://files.pythonhosted.org/packages/72/f5/fbc81f866585b05f89f99d108be5d6ad170e3b6c4d0723d1a2f6ba5fa918/multidict-6.4.3-cp313-cp313-musllinux_1_2_aarch64.whl", hash = "sha256:062428944a8dc69df9fdc5d5fc6279421e5f9c75a9ee3f586f274ba7b05ab3c8", size = 228139 },
    { url = "https://files.pythonhosted.org/packages/bb/ba/7d196bad6b85af2307d81f6979c36ed9665f49626f66d883d6c64d156f78/multidict-6.4.3-cp313-cp313-musllinux_1_2_armv7l.whl", hash = "sha256:b90e27b4674e6c405ad6c64e515a505c6d113b832df52fdacb6b1ffd1fa9a1d1", size = 226251 },
    { url = "https://files.pythonhosted.org/packages/cc/e2/fae46a370dce79d08b672422a33df721ec8b80105e0ea8d87215ff6b090d/multidict-6.4.3-cp313-cp313-musllinux_1_2_i686.whl", hash = "sha256:7d50d4abf6729921e9613d98344b74241572b751c6b37feed75fb0c37bd5a817", size = 221868 },
    { url = "https://files.pythonhosted.org/packages/26/20/bbc9a3dec19d5492f54a167f08546656e7aef75d181d3d82541463450e88/multidict-6.4.3-cp313-cp313-musllinux_1_2_ppc64le.whl", hash = "sha256:43fe10524fb0a0514be3954be53258e61d87341008ce4914f8e8b92bee6f875d", size = 233106 },
    { url = "https://files.pythonhosted.org/packages/ee/8d/f30ae8f5ff7a2461177f4d8eb0d8f69f27fb6cfe276b54ec4fd5a282d918/multidict-6.4.3-cp313-cp313-musllinux_1_2_s390x.whl", hash = "sha256:236966ca6c472ea4e2d3f02f6673ebfd36ba3f23159c323f5a496869bc8e47c9", size = 230163 },
    { url = "https://files.pythonhosted.org/packages/15/e9/2833f3c218d3c2179f3093f766940ded6b81a49d2e2f9c46ab240d23dfec/multidict-6.4.3-cp313-cp313-musllinux_1_2_x86_64.whl", hash = "sha256:422a5ec315018e606473ba1f5431e064cf8b2a7468019233dcf8082fabad64c8", size = 225906 },
    { url = "https://files.pythonhosted.org/packages/f1/31/6edab296ac369fd286b845fa5dd4c409e63bc4655ed8c9510fcb477e9ae9/multidict-6.4.3-cp313-cp313-win32.whl", hash = "sha256:f901a5aace8e8c25d78960dcc24c870c8d356660d3b49b93a78bf38eb682aac3", size = 35238 },
    { url = "https://files.pythonhosted.org/packages/23/57/2c0167a1bffa30d9a1383c3dab99d8caae985defc8636934b5668830d2ef/multidict-6.4.3-cp313-cp313-win_amd64.whl", hash = "sha256:1c152c49e42277bc9a2f7b78bd5fa10b13e88d1b0328221e7aef89d5c60a99a5", size = 38799 },
    { url = "https://files.pythonhosted.org/packages/c9/13/2ead63b9ab0d2b3080819268acb297bd66e238070aa8d42af12b08cbee1c/multidict-6.4.3-cp313-cp313t-macosx_10_13_universal2.whl", hash = "sha256:be8751869e28b9c0d368d94f5afcb4234db66fe8496144547b4b6d6a0645cfc6", size = 68642 },
    { url = "https://files.pythonhosted.org/packages/85/45/f1a751e1eede30c23951e2ae274ce8fad738e8a3d5714be73e0a41b27b16/multidict-6.4.3-cp313-cp313t-macosx_10_13_x86_64.whl", hash = "sha256:0d4b31f8a68dccbcd2c0ea04f0e014f1defc6b78f0eb8b35f2265e8716a6df0c", size = 40028 },
    { url = "https://files.pythonhosted.org/packages/a7/29/fcc53e886a2cc5595cc4560df333cb9630257bda65003a7eb4e4e0d8f9c1/multidict-6.4.3-cp313-cp313t-macosx_11_0_arm64.whl", hash = "sha256:032efeab3049e37eef2ff91271884303becc9e54d740b492a93b7e7266e23756", size = 39424 },
    { url = "https://files.pythonhosted.org/packages/f6/f0/056c81119d8b88703971f937b371795cab1407cd3c751482de5bfe1a04a9/multidict-6.4.3-cp313-cp313t-manylinux_2_17_aarch64.manylinux2014_aarch64.whl", hash = "sha256:9e78006af1a7c8a8007e4f56629d7252668344442f66982368ac06522445e375", size = 226178 },
    { url = "https://files.pythonhosted.org/packages/a3/79/3b7e5fea0aa80583d3a69c9d98b7913dfd4fbc341fb10bb2fb48d35a9c21/multidict-6.4.3-cp313-cp313t-manylinux_2_17_armv7l.manylinux2014_armv7l.manylinux_2_31_armv7l.whl", hash = "sha256:daeac9dd30cda8703c417e4fddccd7c4dc0c73421a0b54a7da2713be125846be", size = 222617 },
    { url = "https://files.pythonhosted.org/packages/06/db/3ed012b163e376fc461e1d6a67de69b408339bc31dc83d39ae9ec3bf9578/multidict-6.4.3-cp313-cp313t-manylinux_2_17_ppc64le.manylinux2014_ppc64le.whl", hash = "sha256:1f6f90700881438953eae443a9c6f8a509808bc3b185246992c4233ccee37fea", size = 227919 },
    { url = "https://files.pythonhosted.org/packages/b1/db/0433c104bca380989bc04d3b841fc83e95ce0c89f680e9ea4251118b52b6/multidict-6.4.3-cp313-cp313t-manylinux_2_17_s390x.manylinux2014_s390x.whl", hash = "sha256:f84627997008390dd15762128dcf73c3365f4ec0106739cde6c20a07ed198ec8", size = 226097 },
    { url = "https://files.pythonhosted.org/packages/c2/95/910db2618175724dd254b7ae635b6cd8d2947a8b76b0376de7b96d814dab/multidict-6.4.3-cp313-cp313t-manylinux_2_17_x86_64.manylinux2014_x86_64.whl", hash = "sha256:3307b48cd156153b117c0ea54890a3bdbf858a5b296ddd40dc3852e5f16e9b02", size = 220706 },
    { url = "https://files.pythonhosted.org/packages/d1/af/aa176c6f5f1d901aac957d5258d5e22897fe13948d1e69063ae3d5d0ca01/multidict-6.4.3-cp313-cp313t-manylinux_2_5_i686.manylinux1_i686.manylinux_2_17_i686.manylinux2014_i686.whl", hash = "sha256:ead46b0fa1dcf5af503a46e9f1c2e80b5d95c6011526352fa5f42ea201526124", size = 211728 },
    { url = "https://files.pythonhosted.org/packages/e7/42/d51cc5fc1527c3717d7f85137d6c79bb7a93cd214c26f1fc57523774dbb5/multidict-6.4.3-cp313-cp313t-musllinux_1_2_aarch64.whl", hash = "sha256:1748cb2743bedc339d63eb1bca314061568793acd603a6e37b09a326334c9f44", size = 226276 },
    { url = "https://files.pythonhosted.org/packages/28/6b/d836dea45e0b8432343ba4acf9a8ecaa245da4c0960fb7ab45088a5e568a/multidict-6.4.3-cp313-cp313t-musllinux_1_2_armv7l.whl", hash = "sha256:acc9fa606f76fc111b4569348cc23a771cb52c61516dcc6bcef46d612edb483b", size = 212069 },
    { url = "https://files.pythonhosted.org/packages/55/34/0ee1a7adb3560e18ee9289c6e5f7db54edc312b13e5c8263e88ea373d12c/multidict-6.4.3-cp313-cp313t-musllinux_1_2_i686.whl", hash = "sha256:31469d5832b5885adeb70982e531ce86f8c992334edd2f2254a10fa3182ac504", size = 217858 },
    { url = "https://files.pythonhosted.org/packages/04/08/586d652c2f5acefe0cf4e658eedb4d71d4ba6dfd4f189bd81b400fc1bc6b/multidict-6.4.3-cp313-cp313t-musllinux_1_2_ppc64le.whl", hash = "sha256:ba46b51b6e51b4ef7bfb84b82f5db0dc5e300fb222a8a13b8cd4111898a869cf", size = 226988 },
    { url = "https://files.pythonhosted.org/packages/82/e3/cc59c7e2bc49d7f906fb4ffb6d9c3a3cf21b9f2dd9c96d05bef89c2b1fd1/multidict-6.4.3-cp313-cp313t-musllinux_1_2_s390x.whl", hash = "sha256:389cfefb599edf3fcfd5f64c0410da686f90f5f5e2c4d84e14f6797a5a337af4", size = 220435 },
    { url = "https://files.pythonhosted.org/packages/e0/32/5c3a556118aca9981d883f38c4b1bfae646f3627157f70f4068e5a648955/multidict-6.4.3-cp313-cp313t-musllinux_1_2_x86_64.whl", hash = "sha256:64bc2bbc5fba7b9db5c2c8d750824f41c6994e3882e6d73c903c2afa78d091e4", size = 221494 },
    { url = "https://files.pythonhosted.org/packages/b9/3b/1599631f59024b75c4d6e3069f4502409970a336647502aaf6b62fb7ac98/multidict-6.4.3-cp313-cp313t-win32.whl", hash = "sha256:0ecdc12ea44bab2807d6b4a7e5eef25109ab1c82a8240d86d3c1fc9f3b72efd5", size = 41775 },
    { url = "https://files.pythonhosted.org/packages/e8/4e/09301668d675d02ca8e8e1a3e6be046619e30403f5ada2ed5b080ae28d02/multidict-6.4.3-cp313-cp313t-win_amd64.whl", hash = "sha256:7146a8742ea71b5d7d955bffcef58a9e6e04efba704b52a460134fefd10a8208", size = 45946 },
    { url = "https://files.pythonhosted.org/packages/96/10/7d526c8974f017f1e7ca584c71ee62a638e9334d8d33f27d7cdfc9ae79e4/multidict-6.4.3-py3-none-any.whl", hash = "sha256:59fe01ee8e2a1e8ceb3f6dbb216b09c8d9f4ef1c22c4fc825d045a147fa2ebc9", size = 10400 },
]

[[package]]
name = "networkx"
version = "3.4.2"
source = { registry = "https://pypi.org/simple" }
sdist = { url = "https://files.pythonhosted.org/packages/fd/1d/06475e1cd5264c0b870ea2cc6fdb3e37177c1e565c43f56ff17a10e3937f/networkx-3.4.2.tar.gz", hash = "sha256:307c3669428c5362aab27c8a1260aa8f47c4e91d3891f48be0141738d8d053e1", size = 2151368 }
wheels = [
    { url = "https://files.pythonhosted.org/packages/b9/54/dd730b32ea14ea797530a4479b2ed46a6fb250f682a9cfb997e968bf0261/networkx-3.4.2-py3-none-any.whl", hash = "sha256:df5d4365b724cf81b8c6a7312509d0c22386097011ad1abe274afd5e9d3bbc5f", size = 1723263 },
]

[[package]]
name = "nh3"
version = "0.2.21"
source = { registry = "https://pypi.org/simple" }
sdist = { url = "https://files.pythonhosted.org/packages/37/30/2f81466f250eb7f591d4d193930df661c8c23e9056bdc78e365b646054d8/nh3-0.2.21.tar.gz", hash = "sha256:4990e7ee6a55490dbf00d61a6f476c9a3258e31e711e13713b2ea7d6616f670e", size = 16581 }
wheels = [
    { url = "https://files.pythonhosted.org/packages/7f/81/b83775687fcf00e08ade6d4605f0be9c4584cb44c4973d9f27b7456a31c9/nh3-0.2.21-cp313-cp313t-macosx_10_12_x86_64.macosx_11_0_arm64.macosx_10_12_universal2.whl", hash = "sha256:fcff321bd60c6c5c9cb4ddf2554e22772bb41ebd93ad88171bbbb6f271255286", size = 1297678 },
    { url = "https://files.pythonhosted.org/packages/22/ee/d0ad8fb4b5769f073b2df6807f69a5e57ca9cea504b78809921aef460d20/nh3-0.2.21-cp313-cp313t-manylinux_2_17_x86_64.manylinux2014_x86_64.whl", hash = "sha256:31eedcd7d08b0eae28ba47f43fd33a653b4cdb271d64f1aeda47001618348fde", size = 733774 },
    { url = "https://files.pythonhosted.org/packages/ea/76/b450141e2d384ede43fe53953552f1c6741a499a8c20955ad049555cabc8/nh3-0.2.21-cp313-cp313t-manylinux_2_5_i686.manylinux1_i686.whl", hash = "sha256:d426d7be1a2f3d896950fe263332ed1662f6c78525b4520c8e9861f8d7f0d243", size = 760012 },
    { url = "https://files.pythonhosted.org/packages/97/90/1182275db76cd8fbb1f6bf84c770107fafee0cb7da3e66e416bcb9633da2/nh3-0.2.21-cp313-cp313t-musllinux_1_2_aarch64.whl", hash = "sha256:9d67709bc0d7d1f5797b21db26e7a8b3d15d21c9c5f58ccfe48b5328483b685b", size = 923619 },
    { url = "https://files.pythonhosted.org/packages/29/c7/269a7cfbec9693fad8d767c34a755c25ccb8d048fc1dfc7a7d86bc99375c/nh3-0.2.21-cp313-cp313t-musllinux_1_2_armv7l.whl", hash = "sha256:55823c5ea1f6b267a4fad5de39bc0524d49a47783e1fe094bcf9c537a37df251", size = 1000384 },
    { url = "https://files.pythonhosted.org/packages/68/a9/48479dbf5f49ad93f0badd73fbb48b3d769189f04c6c69b0df261978b009/nh3-0.2.21-cp313-cp313t-musllinux_1_2_i686.whl", hash = "sha256:818f2b6df3763e058efa9e69677b5a92f9bc0acff3295af5ed013da544250d5b", size = 918908 },
    { url = "https://files.pythonhosted.org/packages/d7/da/0279c118f8be2dc306e56819880b19a1cf2379472e3b79fc8eab44e267e3/nh3-0.2.21-cp313-cp313t-musllinux_1_2_x86_64.whl", hash = "sha256:b3b5c58161e08549904ac4abd450dacd94ff648916f7c376ae4b2c0652b98ff9", size = 909180 },
    { url = "https://files.pythonhosted.org/packages/26/16/93309693f8abcb1088ae143a9c8dbcece9c8f7fb297d492d3918340c41f1/nh3-0.2.21-cp313-cp313t-win32.whl", hash = "sha256:637d4a10c834e1b7d9548592c7aad760611415fcd5bd346f77fd8a064309ae6d", size = 532747 },
    { url = "https://files.pythonhosted.org/packages/a2/3a/96eb26c56cbb733c0b4a6a907fab8408ddf3ead5d1b065830a8f6a9c3557/nh3-0.2.21-cp313-cp313t-win_amd64.whl", hash = "sha256:713d16686596e556b65e7f8c58328c2df63f1a7abe1277d87625dcbbc012ef82", size = 528908 },
    { url = "https://files.pythonhosted.org/packages/ba/1d/b1ef74121fe325a69601270f276021908392081f4953d50b03cbb38b395f/nh3-0.2.21-cp38-abi3-macosx_10_12_x86_64.macosx_11_0_arm64.macosx_10_12_universal2.whl", hash = "sha256:a772dec5b7b7325780922dd904709f0f5f3a79fbf756de5291c01370f6df0967", size = 1316133 },
    { url = "https://files.pythonhosted.org/packages/b8/f2/2c7f79ce6de55b41e7715f7f59b159fd59f6cdb66223c05b42adaee2b645/nh3-0.2.21-cp38-abi3-manylinux_2_17_aarch64.manylinux2014_aarch64.whl", hash = "sha256:d002b648592bf3033adfd875a48f09b8ecc000abd7f6a8769ed86b6ccc70c759", size = 758328 },
    { url = "https://files.pythonhosted.org/packages/6d/ad/07bd706fcf2b7979c51b83d8b8def28f413b090cf0cb0035ee6b425e9de5/nh3-0.2.21-cp38-abi3-manylinux_2_17_armv7l.manylinux2014_armv7l.whl", hash = "sha256:2a5174551f95f2836f2ad6a8074560f261cf9740a48437d6151fd2d4d7d617ab", size = 747020 },
    { url = "https://files.pythonhosted.org/packages/75/99/06a6ba0b8a0d79c3d35496f19accc58199a1fb2dce5e711a31be7e2c1426/nh3-0.2.21-cp38-abi3-manylinux_2_17_ppc64.manylinux2014_ppc64.whl", hash = "sha256:b8d55ea1fc7ae3633d758a92aafa3505cd3cc5a6e40470c9164d54dff6f96d42", size = 944878 },
    { url = "https://files.pythonhosted.org/packages/79/d4/dc76f5dc50018cdaf161d436449181557373869aacf38a826885192fc587/nh3-0.2.21-cp38-abi3-manylinux_2_17_ppc64le.manylinux2014_ppc64le.whl", hash = "sha256:6ae319f17cd8960d0612f0f0ddff5a90700fa71926ca800e9028e7851ce44a6f", size = 903460 },
    { url = "https://files.pythonhosted.org/packages/cd/c3/d4f8037b2ab02ebf5a2e8637bd54736ed3d0e6a2869e10341f8d9085f00e/nh3-0.2.21-cp38-abi3-manylinux_2_17_s390x.manylinux2014_s390x.whl", hash = "sha256:63ca02ac6f27fc80f9894409eb61de2cb20ef0a23740c7e29f9ec827139fa578", size = 839369 },
    { url = "https://files.pythonhosted.org/packages/11/a9/1cd3c6964ec51daed7b01ca4686a5c793581bf4492cbd7274b3f544c9abe/nh3-0.2.21-cp38-abi3-manylinux_2_17_x86_64.manylinux2014_x86_64.whl", hash = "sha256:a5f77e62aed5c4acad635239ac1290404c7e940c81abe561fd2af011ff59f585", size = 739036 },
    { url = "https://files.pythonhosted.org/packages/fd/04/bfb3ff08d17a8a96325010ae6c53ba41de6248e63cdb1b88ef6369a6cdfc/nh3-0.2.21-cp38-abi3-manylinux_2_5_i686.manylinux1_i686.whl", hash = "sha256:087ffadfdcd497658c3adc797258ce0f06be8a537786a7217649fc1c0c60c293", size = 768712 },
    { url = "https://files.pythonhosted.org/packages/9e/aa/cfc0bf545d668b97d9adea4f8b4598667d2b21b725d83396c343ad12bba7/nh3-0.2.21-cp38-abi3-musllinux_1_2_aarch64.whl", hash = "sha256:ac7006c3abd097790e611fe4646ecb19a8d7f2184b882f6093293b8d9b887431", size = 930559 },
    { url = "https://files.pythonhosted.org/packages/78/9d/6f5369a801d3a1b02e6a9a097d56bcc2f6ef98cffebf03c4bb3850d8e0f0/nh3-0.2.21-cp38-abi3-musllinux_1_2_armv7l.whl", hash = "sha256:6141caabe00bbddc869665b35fc56a478eb774a8c1dfd6fba9fe1dfdf29e6efa", size = 1008591 },
    { url = "https://files.pythonhosted.org/packages/a6/df/01b05299f68c69e480edff608248313cbb5dbd7595c5e048abe8972a57f9/nh3-0.2.21-cp38-abi3-musllinux_1_2_i686.whl", hash = "sha256:20979783526641c81d2f5bfa6ca5ccca3d1e4472474b162c6256745fbfe31cd1", size = 925670 },
    { url = "https://files.pythonhosted.org/packages/3d/79/bdba276f58d15386a3387fe8d54e980fb47557c915f5448d8c6ac6f7ea9b/nh3-0.2.21-cp38-abi3-musllinux_1_2_x86_64.whl", hash = "sha256:a7ea28cd49293749d67e4fcf326c554c83ec912cd09cd94aa7ec3ab1921c8283", size = 917093 },
    { url = "https://files.pythonhosted.org/packages/e7/d8/c6f977a5cd4011c914fb58f5ae573b071d736187ccab31bfb1d539f4af9f/nh3-0.2.21-cp38-abi3-win32.whl", hash = "sha256:6c9c30b8b0d291a7c5ab0967ab200598ba33208f754f2f4920e9343bdd88f79a", size = 537623 },
    { url = "https://files.pythonhosted.org/packages/23/fc/8ce756c032c70ae3dd1d48a3552577a325475af2a2f629604b44f571165c/nh3-0.2.21-cp38-abi3-win_amd64.whl", hash = "sha256:bb0014948f04d7976aabae43fcd4cb7f551f9f8ce785a4c9ef66e6c2590f8629", size = 535283 },
]

[[package]]
name = "nodeenv"
version = "1.9.1"
source = { registry = "https://pypi.org/simple" }
sdist = { url = "https://files.pythonhosted.org/packages/43/16/fc88b08840de0e0a72a2f9d8c6bae36be573e475a6326ae854bcc549fc45/nodeenv-1.9.1.tar.gz", hash = "sha256:6ec12890a2dab7946721edbfbcd91f3319c6ccc9aec47be7c7e6b7011ee6645f", size = 47437 }
wheels = [
    { url = "https://files.pythonhosted.org/packages/d2/1d/1b658dbd2b9fa9c4c9f32accbfc0205d532c8c6194dc0f2a4c0428e7128a/nodeenv-1.9.1-py2.py3-none-any.whl", hash = "sha256:ba11c9782d29c27c70ffbdda2d7415098754709be8a7056d79a737cd901155c9", size = 22314 },
]

[[package]]
name = "numpy"
version = "2.2.5"
source = { registry = "https://pypi.org/simple" }
sdist = { url = "https://files.pythonhosted.org/packages/dc/b2/ce4b867d8cd9c0ee84938ae1e6a6f7926ebf928c9090d036fc3c6a04f946/numpy-2.2.5.tar.gz", hash = "sha256:a9c0d994680cd991b1cb772e8b297340085466a6fe964bc9d4e80f5e2f43c291", size = 20273920 }
wheels = [
    { url = "https://files.pythonhosted.org/packages/e2/f7/1fd4ff108cd9d7ef929b8882692e23665dc9c23feecafbb9c6b80f4ec583/numpy-2.2.5-cp312-cp312-macosx_10_13_x86_64.whl", hash = "sha256:ee461a4eaab4f165b68780a6a1af95fb23a29932be7569b9fab666c407969051", size = 20948633 },
    { url = "https://files.pythonhosted.org/packages/12/03/d443c278348371b20d830af155ff2079acad6a9e60279fac2b41dbbb73d8/numpy-2.2.5-cp312-cp312-macosx_11_0_arm64.whl", hash = "sha256:ec31367fd6a255dc8de4772bd1658c3e926d8e860a0b6e922b615e532d320ddc", size = 14176123 },
    { url = "https://files.pythonhosted.org/packages/2b/0b/5ca264641d0e7b14393313304da48b225d15d471250376f3fbdb1a2be603/numpy-2.2.5-cp312-cp312-macosx_14_0_arm64.whl", hash = "sha256:47834cde750d3c9f4e52c6ca28a7361859fcaf52695c7dc3cc1a720b8922683e", size = 5163817 },
    { url = "https://files.pythonhosted.org/packages/04/b3/d522672b9e3d28e26e1613de7675b441bbd1eaca75db95680635dd158c67/numpy-2.2.5-cp312-cp312-macosx_14_0_x86_64.whl", hash = "sha256:2c1a1c6ccce4022383583a6ded7bbcda22fc635eb4eb1e0a053336425ed36dfa", size = 6698066 },
    { url = "https://files.pythonhosted.org/packages/a0/93/0f7a75c1ff02d4b76df35079676b3b2719fcdfb39abdf44c8b33f43ef37d/numpy-2.2.5-cp312-cp312-manylinux_2_17_aarch64.manylinux2014_aarch64.whl", hash = "sha256:9d75f338f5f79ee23548b03d801d28a505198297534f62416391857ea0479571", size = 14087277 },
    { url = "https://files.pythonhosted.org/packages/b0/d9/7c338b923c53d431bc837b5b787052fef9ae68a56fe91e325aac0d48226e/numpy-2.2.5-cp312-cp312-manylinux_2_17_x86_64.manylinux2014_x86_64.whl", hash = "sha256:3a801fef99668f309b88640e28d261991bfad9617c27beda4a3aec4f217ea073", size = 16135742 },
    { url = "https://files.pythonhosted.org/packages/2d/10/4dec9184a5d74ba9867c6f7d1e9f2e0fb5fe96ff2bf50bb6f342d64f2003/numpy-2.2.5-cp312-cp312-musllinux_1_2_aarch64.whl", hash = "sha256:abe38cd8381245a7f49967a6010e77dbf3680bd3627c0fe4362dd693b404c7f8", size = 15581825 },
    { url = "https://files.pythonhosted.org/packages/80/1f/2b6fcd636e848053f5b57712a7d1880b1565eec35a637fdfd0a30d5e738d/numpy-2.2.5-cp312-cp312-musllinux_1_2_x86_64.whl", hash = "sha256:5a0ac90e46fdb5649ab6369d1ab6104bfe5854ab19b645bf5cda0127a13034ae", size = 17899600 },
    { url = "https://files.pythonhosted.org/packages/ec/87/36801f4dc2623d76a0a3835975524a84bd2b18fe0f8835d45c8eae2f9ff2/numpy-2.2.5-cp312-cp312-win32.whl", hash = "sha256:0cd48122a6b7eab8f06404805b1bd5856200e3ed6f8a1b9a194f9d9054631beb", size = 6312626 },
    { url = "https://files.pythonhosted.org/packages/8b/09/4ffb4d6cfe7ca6707336187951992bd8a8b9142cf345d87ab858d2d7636a/numpy-2.2.5-cp312-cp312-win_amd64.whl", hash = "sha256:ced69262a8278547e63409b2653b372bf4baff0870c57efa76c5703fd6543282", size = 12645715 },
    { url = "https://files.pythonhosted.org/packages/e2/a0/0aa7f0f4509a2e07bd7a509042967c2fab635690d4f48c6c7b3afd4f448c/numpy-2.2.5-cp313-cp313-macosx_10_13_x86_64.whl", hash = "sha256:059b51b658f4414fff78c6d7b1b4e18283ab5fa56d270ff212d5ba0c561846f4", size = 20935102 },
    { url = "https://files.pythonhosted.org/packages/7e/e4/a6a9f4537542912ec513185396fce52cdd45bdcf3e9d921ab02a93ca5aa9/numpy-2.2.5-cp313-cp313-macosx_11_0_arm64.whl", hash = "sha256:47f9ed103af0bc63182609044b0490747e03bd20a67e391192dde119bf43d52f", size = 14191709 },
    { url = "https://files.pythonhosted.org/packages/be/65/72f3186b6050bbfe9c43cb81f9df59ae63603491d36179cf7a7c8d216758/numpy-2.2.5-cp313-cp313-macosx_14_0_arm64.whl", hash = "sha256:261a1ef047751bb02f29dfe337230b5882b54521ca121fc7f62668133cb119c9", size = 5149173 },
    { url = "https://files.pythonhosted.org/packages/e5/e9/83e7a9432378dde5802651307ae5e9ea07bb72b416728202218cd4da2801/numpy-2.2.5-cp313-cp313-macosx_14_0_x86_64.whl", hash = "sha256:4520caa3807c1ceb005d125a75e715567806fed67e315cea619d5ec6e75a4191", size = 6684502 },
    { url = "https://files.pythonhosted.org/packages/ea/27/b80da6c762394c8ee516b74c1f686fcd16c8f23b14de57ba0cad7349d1d2/numpy-2.2.5-cp313-cp313-manylinux_2_17_aarch64.manylinux2014_aarch64.whl", hash = "sha256:3d14b17b9be5f9c9301f43d2e2a4886a33b53f4e6fdf9ca2f4cc60aeeee76372", size = 14084417 },
    { url = "https://files.pythonhosted.org/packages/aa/fc/ebfd32c3e124e6a1043e19c0ab0769818aa69050ce5589b63d05ff185526/numpy-2.2.5-cp313-cp313-manylinux_2_17_x86_64.manylinux2014_x86_64.whl", hash = "sha256:2ba321813a00e508d5421104464510cc962a6f791aa2fca1c97b1e65027da80d", size = 16133807 },
    { url = "https://files.pythonhosted.org/packages/bf/9b/4cc171a0acbe4666f7775cfd21d4eb6bb1d36d3a0431f48a73e9212d2278/numpy-2.2.5-cp313-cp313-musllinux_1_2_aarch64.whl", hash = "sha256:a4cbdef3ddf777423060c6f81b5694bad2dc9675f110c4b2a60dc0181543fac7", size = 15575611 },
    { url = "https://files.pythonhosted.org/packages/a3/45/40f4135341850df48f8edcf949cf47b523c404b712774f8855a64c96ef29/numpy-2.2.5-cp313-cp313-musllinux_1_2_x86_64.whl", hash = "sha256:54088a5a147ab71a8e7fdfd8c3601972751ded0739c6b696ad9cb0343e21ab73", size = 17895747 },
    { url = "https://files.pythonhosted.org/packages/f8/4c/b32a17a46f0ffbde8cc82df6d3daeaf4f552e346df143e1b188a701a8f09/numpy-2.2.5-cp313-cp313-win32.whl", hash = "sha256:c8b82a55ef86a2d8e81b63da85e55f5537d2157165be1cb2ce7cfa57b6aef38b", size = 6309594 },
    { url = "https://files.pythonhosted.org/packages/13/ae/72e6276feb9ef06787365b05915bfdb057d01fceb4a43cb80978e518d79b/numpy-2.2.5-cp313-cp313-win_amd64.whl", hash = "sha256:d8882a829fd779f0f43998e931c466802a77ca1ee0fe25a3abe50278616b1471", size = 12638356 },
    { url = "https://files.pythonhosted.org/packages/79/56/be8b85a9f2adb688e7ded6324e20149a03541d2b3297c3ffc1a73f46dedb/numpy-2.2.5-cp313-cp313t-macosx_10_13_x86_64.whl", hash = "sha256:e8b025c351b9f0e8b5436cf28a07fa4ac0204d67b38f01433ac7f9b870fa38c6", size = 20963778 },
    { url = "https://files.pythonhosted.org/packages/ff/77/19c5e62d55bff507a18c3cdff82e94fe174957bad25860a991cac719d3ab/numpy-2.2.5-cp313-cp313t-macosx_11_0_arm64.whl", hash = "sha256:8dfa94b6a4374e7851bbb6f35e6ded2120b752b063e6acdd3157e4d2bb922eba", size = 14207279 },
    { url = "https://files.pythonhosted.org/packages/75/22/aa11f22dc11ff4ffe4e849d9b63bbe8d4ac6d5fae85ddaa67dfe43be3e76/numpy-2.2.5-cp313-cp313t-macosx_14_0_arm64.whl", hash = "sha256:97c8425d4e26437e65e1d189d22dff4a079b747ff9c2788057bfb8114ce1e133", size = 5199247 },
    { url = "https://files.pythonhosted.org/packages/4f/6c/12d5e760fc62c08eded0394f62039f5a9857f758312bf01632a81d841459/numpy-2.2.5-cp313-cp313t-macosx_14_0_x86_64.whl", hash = "sha256:352d330048c055ea6db701130abc48a21bec690a8d38f8284e00fab256dc1376", size = 6711087 },
    { url = "https://files.pythonhosted.org/packages/ef/94/ece8280cf4218b2bee5cec9567629e61e51b4be501e5c6840ceb593db945/numpy-2.2.5-cp313-cp313t-manylinux_2_17_aarch64.manylinux2014_aarch64.whl", hash = "sha256:8b4c0773b6ada798f51f0f8e30c054d32304ccc6e9c5d93d46cb26f3d385ab19", size = 14059964 },
    { url = "https://files.pythonhosted.org/packages/39/41/c5377dac0514aaeec69115830a39d905b1882819c8e65d97fc60e177e19e/numpy-2.2.5-cp313-cp313t-manylinux_2_17_x86_64.manylinux2014_x86_64.whl", hash = "sha256:55f09e00d4dccd76b179c0f18a44f041e5332fd0e022886ba1c0bbf3ea4a18d0", size = 16121214 },
    { url = "https://files.pythonhosted.org/packages/db/54/3b9f89a943257bc8e187145c6bc0eb8e3d615655f7b14e9b490b053e8149/numpy-2.2.5-cp313-cp313t-musllinux_1_2_aarch64.whl", hash = "sha256:02f226baeefa68f7d579e213d0f3493496397d8f1cff5e2b222af274c86a552a", size = 15575788 },
    { url = "https://files.pythonhosted.org/packages/b1/c4/2e407e85df35b29f79945751b8f8e671057a13a376497d7fb2151ba0d290/numpy-2.2.5-cp313-cp313t-musllinux_1_2_x86_64.whl", hash = "sha256:c26843fd58f65da9491165072da2cccc372530681de481ef670dcc8e27cfb066", size = 17893672 },
    { url = "https://files.pythonhosted.org/packages/29/7e/d0b44e129d038dba453f00d0e29ebd6eaf2f06055d72b95b9947998aca14/numpy-2.2.5-cp313-cp313t-win32.whl", hash = "sha256:1a161c2c79ab30fe4501d5a2bbfe8b162490757cf90b7f05be8b80bc02f7bb8e", size = 6377102 },
    { url = "https://files.pythonhosted.org/packages/63/be/b85e4aa4bf42c6502851b971f1c326d583fcc68227385f92089cf50a7b45/numpy-2.2.5-cp313-cp313t-win_amd64.whl", hash = "sha256:d403c84991b5ad291d3809bace5e85f4bbf44a04bdc9a88ed2bb1807b3360bb8", size = 12750096 },
]

[[package]]
name = "nvidia-cublas-cu12"
version = "12.6.4.1"
source = { registry = "https://pypi.org/simple" }
wheels = [
    { url = "https://files.pythonhosted.org/packages/af/eb/ff4b8c503fa1f1796679dce648854d58751982426e4e4b37d6fce49d259c/nvidia_cublas_cu12-12.6.4.1-py3-none-manylinux2014_x86_64.manylinux_2_17_x86_64.whl", hash = "sha256:08ed2686e9875d01b58e3cb379c6896df8e76c75e0d4a7f7dace3d7b6d9ef8eb", size = 393138322 },
]

[[package]]
name = "nvidia-cuda-cupti-cu12"
version = "12.6.80"
source = { registry = "https://pypi.org/simple" }
wheels = [
    { url = "https://files.pythonhosted.org/packages/49/60/7b6497946d74bcf1de852a21824d63baad12cd417db4195fc1bfe59db953/nvidia_cuda_cupti_cu12-12.6.80-py3-none-manylinux2014_x86_64.manylinux_2_17_x86_64.whl", hash = "sha256:6768bad6cab4f19e8292125e5f1ac8aa7d1718704012a0e3272a6f61c4bce132", size = 8917980 },
    { url = "https://files.pythonhosted.org/packages/a5/24/120ee57b218d9952c379d1e026c4479c9ece9997a4fb46303611ee48f038/nvidia_cuda_cupti_cu12-12.6.80-py3-none-manylinux2014_x86_64.whl", hash = "sha256:a3eff6cdfcc6a4c35db968a06fcadb061cbc7d6dde548609a941ff8701b98b73", size = 8917972 },
]

[[package]]
name = "nvidia-cuda-nvrtc-cu12"
version = "12.6.77"
source = { registry = "https://pypi.org/simple" }
wheels = [
    { url = "https://files.pythonhosted.org/packages/75/2e/46030320b5a80661e88039f59060d1790298b4718944a65a7f2aeda3d9e9/nvidia_cuda_nvrtc_cu12-12.6.77-py3-none-manylinux2014_x86_64.whl", hash = "sha256:35b0cc6ee3a9636d5409133e79273ce1f3fd087abb0532d2d2e8fff1fe9efc53", size = 23650380 },
]

[[package]]
name = "nvidia-cuda-runtime-cu12"
version = "12.6.77"
source = { registry = "https://pypi.org/simple" }
wheels = [
    { url = "https://files.pythonhosted.org/packages/e1/23/e717c5ac26d26cf39a27fbc076240fad2e3b817e5889d671b67f4f9f49c5/nvidia_cuda_runtime_cu12-12.6.77-py3-none-manylinux2014_x86_64.manylinux_2_17_x86_64.whl", hash = "sha256:ba3b56a4f896141e25e19ab287cd71e52a6a0f4b29d0d31609f60e3b4d5219b7", size = 897690 },
    { url = "https://files.pythonhosted.org/packages/f0/62/65c05e161eeddbafeca24dc461f47de550d9fa8a7e04eb213e32b55cfd99/nvidia_cuda_runtime_cu12-12.6.77-py3-none-manylinux2014_x86_64.whl", hash = "sha256:a84d15d5e1da416dd4774cb42edf5e954a3e60cc945698dc1d5be02321c44dc8", size = 897678 },
]

[[package]]
name = "nvidia-cudnn-cu12"
version = "9.5.1.17"
source = { registry = "https://pypi.org/simple" }
dependencies = [
    { name = "nvidia-cublas-cu12" },
]
wheels = [
    { url = "https://files.pythonhosted.org/packages/2a/78/4535c9c7f859a64781e43c969a3a7e84c54634e319a996d43ef32ce46f83/nvidia_cudnn_cu12-9.5.1.17-py3-none-manylinux_2_28_x86_64.whl", hash = "sha256:30ac3869f6db17d170e0e556dd6cc5eee02647abc31ca856634d5a40f82c15b2", size = 570988386 },
]

[[package]]
name = "nvidia-cufft-cu12"
version = "11.3.0.4"
source = { registry = "https://pypi.org/simple" }
dependencies = [
    { name = "nvidia-nvjitlink-cu12" },
]
wheels = [
    { url = "https://files.pythonhosted.org/packages/8f/16/73727675941ab8e6ffd86ca3a4b7b47065edcca7a997920b831f8147c99d/nvidia_cufft_cu12-11.3.0.4-py3-none-manylinux2014_x86_64.manylinux_2_17_x86_64.whl", hash = "sha256:ccba62eb9cef5559abd5e0d54ceed2d9934030f51163df018532142a8ec533e5", size = 200221632 },
    { url = "https://files.pythonhosted.org/packages/60/de/99ec247a07ea40c969d904fc14f3a356b3e2a704121675b75c366b694ee1/nvidia_cufft_cu12-11.3.0.4-py3-none-manylinux2014_x86_64.whl", hash = "sha256:768160ac89f6f7b459bee747e8d175dbf53619cfe74b2a5636264163138013ca", size = 200221622 },
]

[[package]]
name = "nvidia-cufile-cu12"
version = "1.11.1.6"
source = { registry = "https://pypi.org/simple" }
wheels = [
    { url = "https://files.pythonhosted.org/packages/b2/66/cc9876340ac68ae71b15c743ddb13f8b30d5244af344ec8322b449e35426/nvidia_cufile_cu12-1.11.1.6-py3-none-manylinux2014_x86_64.manylinux_2_17_x86_64.whl", hash = "sha256:cc23469d1c7e52ce6c1d55253273d32c565dd22068647f3aa59b3c6b005bf159", size = 1142103 },
]

[[package]]
name = "nvidia-curand-cu12"
version = "10.3.7.77"
source = { registry = "https://pypi.org/simple" }
wheels = [
    { url = "https://files.pythonhosted.org/packages/73/1b/44a01c4e70933637c93e6e1a8063d1e998b50213a6b65ac5a9169c47e98e/nvidia_curand_cu12-10.3.7.77-py3-none-manylinux2014_x86_64.manylinux_2_17_x86_64.whl", hash = "sha256:a42cd1344297f70b9e39a1e4f467a4e1c10f1da54ff7a85c12197f6c652c8bdf", size = 56279010 },
    { url = "https://files.pythonhosted.org/packages/4a/aa/2c7ff0b5ee02eaef890c0ce7d4f74bc30901871c5e45dee1ae6d0083cd80/nvidia_curand_cu12-10.3.7.77-py3-none-manylinux2014_x86_64.whl", hash = "sha256:99f1a32f1ac2bd134897fc7a203f779303261268a65762a623bf30cc9fe79117", size = 56279000 },
]

[[package]]
name = "nvidia-cusolver-cu12"
version = "11.7.1.2"
source = { registry = "https://pypi.org/simple" }
dependencies = [
    { name = "nvidia-cublas-cu12" },
    { name = "nvidia-cusparse-cu12" },
    { name = "nvidia-nvjitlink-cu12" },
]
wheels = [
    { url = "https://files.pythonhosted.org/packages/f0/6e/c2cf12c9ff8b872e92b4a5740701e51ff17689c4d726fca91875b07f655d/nvidia_cusolver_cu12-11.7.1.2-py3-none-manylinux2014_x86_64.manylinux_2_17_x86_64.whl", hash = "sha256:e9e49843a7707e42022babb9bcfa33c29857a93b88020c4e4434656a655b698c", size = 158229790 },
    { url = "https://files.pythonhosted.org/packages/9f/81/baba53585da791d043c10084cf9553e074548408e04ae884cfe9193bd484/nvidia_cusolver_cu12-11.7.1.2-py3-none-manylinux2014_x86_64.whl", hash = "sha256:6cf28f17f64107a0c4d7802be5ff5537b2130bfc112f25d5a30df227058ca0e6", size = 158229780 },
]

[[package]]
name = "nvidia-cusparse-cu12"
version = "12.5.4.2"
source = { registry = "https://pypi.org/simple" }
dependencies = [
    { name = "nvidia-nvjitlink-cu12" },
]
wheels = [
    { url = "https://files.pythonhosted.org/packages/06/1e/b8b7c2f4099a37b96af5c9bb158632ea9e5d9d27d7391d7eb8fc45236674/nvidia_cusparse_cu12-12.5.4.2-py3-none-manylinux2014_x86_64.manylinux_2_17_x86_64.whl", hash = "sha256:7556d9eca156e18184b94947ade0fba5bb47d69cec46bf8660fd2c71a4b48b73", size = 216561367 },
    { url = "https://files.pythonhosted.org/packages/43/ac/64c4316ba163e8217a99680c7605f779accffc6a4bcd0c778c12948d3707/nvidia_cusparse_cu12-12.5.4.2-py3-none-manylinux2014_x86_64.whl", hash = "sha256:23749a6571191a215cb74d1cdbff4a86e7b19f1200c071b3fcf844a5bea23a2f", size = 216561357 },
]

[[package]]
name = "nvidia-cusparselt-cu12"
version = "0.6.3"
source = { registry = "https://pypi.org/simple" }
wheels = [
    { url = "https://files.pythonhosted.org/packages/3b/9a/72ef35b399b0e183bc2e8f6f558036922d453c4d8237dab26c666a04244b/nvidia_cusparselt_cu12-0.6.3-py3-none-manylinux2014_x86_64.whl", hash = "sha256:e5c8a26c36445dd2e6812f1177978a24e2d37cacce7e090f297a688d1ec44f46", size = 156785796 },
]

[[package]]
name = "nvidia-nccl-cu12"
version = "2.26.2"
source = { registry = "https://pypi.org/simple" }
wheels = [
    { url = "https://files.pythonhosted.org/packages/67/ca/f42388aed0fddd64ade7493dbba36e1f534d4e6fdbdd355c6a90030ae028/nvidia_nccl_cu12-2.26.2-py3-none-manylinux2014_x86_64.manylinux_2_17_x86_64.whl", hash = "sha256:694cf3879a206553cc9d7dbda76b13efaf610fdb70a50cba303de1b0d1530ac6", size = 201319755 },
]

[[package]]
name = "nvidia-nvjitlink-cu12"
version = "12.6.85"
source = { registry = "https://pypi.org/simple" }
wheels = [
    { url = "https://files.pythonhosted.org/packages/9d/d7/c5383e47c7e9bf1c99d5bd2a8c935af2b6d705ad831a7ec5c97db4d82f4f/nvidia_nvjitlink_cu12-12.6.85-py3-none-manylinux2010_x86_64.manylinux_2_12_x86_64.whl", hash = "sha256:eedc36df9e88b682efe4309aa16b5b4e78c2407eac59e8c10a6a47535164369a", size = 19744971 },
]

[[package]]
name = "nvidia-nvtx-cu12"
version = "12.6.77"
source = { registry = "https://pypi.org/simple" }
wheels = [
    { url = "https://files.pythonhosted.org/packages/56/9a/fff8376f8e3d084cd1530e1ef7b879bb7d6d265620c95c1b322725c694f4/nvidia_nvtx_cu12-12.6.77-py3-none-manylinux2014_x86_64.manylinux_2_17_x86_64.whl", hash = "sha256:b90bed3df379fa79afbd21be8e04a0314336b8ae16768b58f2d34cb1d04cd7d2", size = 89276 },
    { url = "https://files.pythonhosted.org/packages/9e/4e/0d0c945463719429b7bd21dece907ad0bde437a2ff12b9b12fee94722ab0/nvidia_nvtx_cu12-12.6.77-py3-none-manylinux2014_x86_64.whl", hash = "sha256:6574241a3ec5fdc9334353ab8c479fe75841dbe8f4532a8fc97ce63503330ba1", size = 89265 },
]

[[package]]
name = "openai"
version = "1.75.0"
source = { registry = "https://pypi.org/simple" }
dependencies = [
    { name = "anyio" },
    { name = "distro" },
    { name = "httpx" },
    { name = "jiter" },
    { name = "pydantic" },
    { name = "sniffio" },
    { name = "tqdm" },
    { name = "typing-extensions" },
]
sdist = { url = "https://files.pythonhosted.org/packages/99/b1/318f5d4c482f19c5fcbcde190801bfaaaec23413cda0b88a29f6897448ff/openai-1.75.0.tar.gz", hash = "sha256:fb3ea907efbdb1bcfd0c44507ad9c961afd7dce3147292b54505ecfd17be8fd1", size = 429492 }
wheels = [
    { url = "https://files.pythonhosted.org/packages/80/9a/f34f163294345f123673ed03e77c33dee2534f3ac1f9d18120384457304d/openai-1.75.0-py3-none-any.whl", hash = "sha256:fe6f932d2ded3b429ff67cc9ad118c71327db32eb9d32dd723de3acfca337125", size = 646972 },
]

[[package]]
name = "packaging"
version = "25.0"
source = { registry = "https://pypi.org/simple" }
sdist = { url = "https://files.pythonhosted.org/packages/a1/d4/1fc4078c65507b51b96ca8f8c3ba19e6a61c8253c72794544580a7b6c24d/packaging-25.0.tar.gz", hash = "sha256:d443872c98d677bf60f6a1f2f8c1cb748e8fe762d2bf9d3148b5599295b0fc4f", size = 165727 }
wheels = [
    { url = "https://files.pythonhosted.org/packages/20/12/38679034af332785aac8774540895e234f4d07f7545804097de4b666afd8/packaging-25.0-py3-none-any.whl", hash = "sha256:29572ef2b1f17581046b3a2227d5c611fb25ec70ca1ba8554b24b0e69331a484", size = 66469 },
]

[[package]]
name = "paginate"
version = "0.5.7"
source = { registry = "https://pypi.org/simple" }
sdist = { url = "https://files.pythonhosted.org/packages/ec/46/68dde5b6bc00c1296ec6466ab27dddede6aec9af1b99090e1107091b3b84/paginate-0.5.7.tar.gz", hash = "sha256:22bd083ab41e1a8b4f3690544afb2c60c25e5c9a63a30fa2f483f6c60c8e5945", size = 19252 }
wheels = [
    { url = "https://files.pythonhosted.org/packages/90/96/04b8e52da071d28f5e21a805b19cb9390aa17a47462ac87f5e2696b9566d/paginate-0.5.7-py2.py3-none-any.whl", hash = "sha256:b885e2af73abcf01d9559fd5216b57ef722f8c42affbb63942377668e35c7591", size = 13746 },
]

[[package]]
name = "pandas"
version = "2.2.3"
source = { registry = "https://pypi.org/simple" }
dependencies = [
    { name = "numpy" },
    { name = "python-dateutil" },
    { name = "pytz" },
    { name = "tzdata" },
]
sdist = { url = "https://files.pythonhosted.org/packages/9c/d6/9f8431bacc2e19dca897724cd097b1bb224a6ad5433784a44b587c7c13af/pandas-2.2.3.tar.gz", hash = "sha256:4f18ba62b61d7e192368b84517265a99b4d7ee8912f8708660fb4a366cc82667", size = 4399213 }
wheels = [
    { url = "https://files.pythonhosted.org/packages/17/a3/fb2734118db0af37ea7433f57f722c0a56687e14b14690edff0cdb4b7e58/pandas-2.2.3-cp312-cp312-macosx_10_9_x86_64.whl", hash = "sha256:b1d432e8d08679a40e2a6d8b2f9770a5c21793a6f9f47fdd52c5ce1948a5a8a9", size = 12529893 },
    { url = "https://files.pythonhosted.org/packages/e1/0c/ad295fd74bfac85358fd579e271cded3ac969de81f62dd0142c426b9da91/pandas-2.2.3-cp312-cp312-macosx_11_0_arm64.whl", hash = "sha256:a5a1595fe639f5988ba6a8e5bc9649af3baf26df3998a0abe56c02609392e0a4", size = 11363475 },
    { url = "https://files.pythonhosted.org/packages/c6/2a/4bba3f03f7d07207481fed47f5b35f556c7441acddc368ec43d6643c5777/pandas-2.2.3-cp312-cp312-manylinux2014_aarch64.manylinux_2_17_aarch64.whl", hash = "sha256:5de54125a92bb4d1c051c0659e6fcb75256bf799a732a87184e5ea503965bce3", size = 15188645 },
    { url = "https://files.pythonhosted.org/packages/38/f8/d8fddee9ed0d0c0f4a2132c1dfcf0e3e53265055da8df952a53e7eaf178c/pandas-2.2.3-cp312-cp312-manylinux_2_17_x86_64.manylinux2014_x86_64.whl", hash = "sha256:fffb8ae78d8af97f849404f21411c95062db1496aeb3e56f146f0355c9989319", size = 12739445 },
    { url = "https://files.pythonhosted.org/packages/20/e8/45a05d9c39d2cea61ab175dbe6a2de1d05b679e8de2011da4ee190d7e748/pandas-2.2.3-cp312-cp312-musllinux_1_2_aarch64.whl", hash = "sha256:6dfcb5ee8d4d50c06a51c2fffa6cff6272098ad6540aed1a76d15fb9318194d8", size = 16359235 },
    { url = "https://files.pythonhosted.org/packages/1d/99/617d07a6a5e429ff90c90da64d428516605a1ec7d7bea494235e1c3882de/pandas-2.2.3-cp312-cp312-musllinux_1_2_x86_64.whl", hash = "sha256:062309c1b9ea12a50e8ce661145c6aab431b1e99530d3cd60640e255778bd43a", size = 14056756 },
    { url = "https://files.pythonhosted.org/packages/29/d4/1244ab8edf173a10fd601f7e13b9566c1b525c4f365d6bee918e68381889/pandas-2.2.3-cp312-cp312-win_amd64.whl", hash = "sha256:59ef3764d0fe818125a5097d2ae867ca3fa64df032331b7e0917cf5d7bf66b13", size = 11504248 },
    { url = "https://files.pythonhosted.org/packages/64/22/3b8f4e0ed70644e85cfdcd57454686b9057c6c38d2f74fe4b8bc2527214a/pandas-2.2.3-cp313-cp313-macosx_10_13_x86_64.whl", hash = "sha256:f00d1345d84d8c86a63e476bb4955e46458b304b9575dcf71102b5c705320015", size = 12477643 },
    { url = "https://files.pythonhosted.org/packages/e4/93/b3f5d1838500e22c8d793625da672f3eec046b1a99257666c94446969282/pandas-2.2.3-cp313-cp313-macosx_11_0_arm64.whl", hash = "sha256:3508d914817e153ad359d7e069d752cdd736a247c322d932eb89e6bc84217f28", size = 11281573 },
    { url = "https://files.pythonhosted.org/packages/f5/94/6c79b07f0e5aab1dcfa35a75f4817f5c4f677931d4234afcd75f0e6a66ca/pandas-2.2.3-cp313-cp313-manylinux2014_aarch64.manylinux_2_17_aarch64.whl", hash = "sha256:22a9d949bfc9a502d320aa04e5d02feab689d61da4e7764b62c30b991c42c5f0", size = 15196085 },
    { url = "https://files.pythonhosted.org/packages/e8/31/aa8da88ca0eadbabd0a639788a6da13bb2ff6edbbb9f29aa786450a30a91/pandas-2.2.3-cp313-cp313-manylinux_2_17_x86_64.manylinux2014_x86_64.whl", hash = "sha256:f3a255b2c19987fbbe62a9dfd6cff7ff2aa9ccab3fc75218fd4b7530f01efa24", size = 12711809 },
    { url = "https://files.pythonhosted.org/packages/ee/7c/c6dbdb0cb2a4344cacfb8de1c5808ca885b2e4dcfde8008266608f9372af/pandas-2.2.3-cp313-cp313-musllinux_1_2_aarch64.whl", hash = "sha256:800250ecdadb6d9c78eae4990da62743b857b470883fa27f652db8bdde7f6659", size = 16356316 },
    { url = "https://files.pythonhosted.org/packages/57/b7/8b757e7d92023b832869fa8881a992696a0bfe2e26f72c9ae9f255988d42/pandas-2.2.3-cp313-cp313-musllinux_1_2_x86_64.whl", hash = "sha256:6374c452ff3ec675a8f46fd9ab25c4ad0ba590b71cf0656f8b6daa5202bca3fb", size = 14022055 },
    { url = "https://files.pythonhosted.org/packages/3b/bc/4b18e2b8c002572c5a441a64826252ce5da2aa738855747247a971988043/pandas-2.2.3-cp313-cp313-win_amd64.whl", hash = "sha256:61c5ad4043f791b61dd4752191d9f07f0ae412515d59ba8f005832a532f8736d", size = 11481175 },
    { url = "https://files.pythonhosted.org/packages/76/a3/a5d88146815e972d40d19247b2c162e88213ef51c7c25993942c39dbf41d/pandas-2.2.3-cp313-cp313t-macosx_10_13_x86_64.whl", hash = "sha256:3b71f27954685ee685317063bf13c7709a7ba74fc996b84fc6821c59b0f06468", size = 12615650 },
    { url = "https://files.pythonhosted.org/packages/9c/8c/f0fd18f6140ddafc0c24122c8a964e48294acc579d47def376fef12bcb4a/pandas-2.2.3-cp313-cp313t-macosx_11_0_arm64.whl", hash = "sha256:38cf8125c40dae9d5acc10fa66af8ea6fdf760b2714ee482ca691fc66e6fcb18", size = 11290177 },
    { url = "https://files.pythonhosted.org/packages/ed/f9/e995754eab9c0f14c6777401f7eece0943840b7a9fc932221c19d1abee9f/pandas-2.2.3-cp313-cp313t-manylinux2014_aarch64.manylinux_2_17_aarch64.whl", hash = "sha256:ba96630bc17c875161df3818780af30e43be9b166ce51c9a18c1feae342906c2", size = 14651526 },
    { url = "https://files.pythonhosted.org/packages/25/b0/98d6ae2e1abac4f35230aa756005e8654649d305df9a28b16b9ae4353bff/pandas-2.2.3-cp313-cp313t-manylinux_2_17_x86_64.manylinux2014_x86_64.whl", hash = "sha256:1db71525a1538b30142094edb9adc10be3f3e176748cd7acc2240c2f2e5aa3a4", size = 11871013 },
    { url = "https://files.pythonhosted.org/packages/cc/57/0f72a10f9db6a4628744c8e8f0df4e6e21de01212c7c981d31e50ffc8328/pandas-2.2.3-cp313-cp313t-musllinux_1_2_aarch64.whl", hash = "sha256:15c0e1e02e93116177d29ff83e8b1619c93ddc9c49083f237d4312337a61165d", size = 15711620 },
    { url = "https://files.pythonhosted.org/packages/ab/5f/b38085618b950b79d2d9164a711c52b10aefc0ae6833b96f626b7021b2ed/pandas-2.2.3-cp313-cp313t-musllinux_1_2_x86_64.whl", hash = "sha256:ad5b65698ab28ed8d7f18790a0dc58005c7629f227be9ecc1072aa74c0c1d43a", size = 13098436 },
]

[[package]]
name = "pathspec"
version = "0.12.1"
source = { registry = "https://pypi.org/simple" }
sdist = { url = "https://files.pythonhosted.org/packages/ca/bc/f35b8446f4531a7cb215605d100cd88b7ac6f44ab3fc94870c120ab3adbf/pathspec-0.12.1.tar.gz", hash = "sha256:a482d51503a1ab33b1c67a6c3813a26953dbdc71c31dacaef9a838c4e29f5712", size = 51043 }
wheels = [
    { url = "https://files.pythonhosted.org/packages/cc/20/ff623b09d963f88bfde16306a54e12ee5ea43e9b597108672ff3a408aad6/pathspec-0.12.1-py3-none-any.whl", hash = "sha256:a0d503e138a4c123b27490a4f7beda6a01c6f288df0e4a8b79c7eb0dc7b4cc08", size = 31191 },
]

[[package]]
name = "pillow"
version = "10.4.0"
source = { registry = "https://pypi.org/simple" }
sdist = { url = "https://files.pythonhosted.org/packages/cd/74/ad3d526f3bf7b6d3f408b73fde271ec69dfac8b81341a318ce825f2b3812/pillow-10.4.0.tar.gz", hash = "sha256:166c1cd4d24309b30d61f79f4a9114b7b2313d7450912277855ff5dfd7cd4a06", size = 46555059 }
wheels = [
    { url = "https://files.pythonhosted.org/packages/05/cb/0353013dc30c02a8be34eb91d25e4e4cf594b59e5a55ea1128fde1e5f8ea/pillow-10.4.0-cp312-cp312-macosx_10_10_x86_64.whl", hash = "sha256:673655af3eadf4df6b5457033f086e90299fdd7a47983a13827acf7459c15d94", size = 3509350 },
    { url = "https://files.pythonhosted.org/packages/e7/cf/5c558a0f247e0bf9cec92bff9b46ae6474dd736f6d906315e60e4075f737/pillow-10.4.0-cp312-cp312-macosx_11_0_arm64.whl", hash = "sha256:866b6942a92f56300012f5fbac71f2d610312ee65e22f1aa2609e491284e5597", size = 3374980 },
    { url = "https://files.pythonhosted.org/packages/84/48/6e394b86369a4eb68b8a1382c78dc092245af517385c086c5094e3b34428/pillow-10.4.0-cp312-cp312-manylinux_2_17_aarch64.manylinux2014_aarch64.whl", hash = "sha256:29dbdc4207642ea6aad70fbde1a9338753d33fb23ed6956e706936706f52dd80", size = 4343799 },
    { url = "https://files.pythonhosted.org/packages/3b/f3/a8c6c11fa84b59b9df0cd5694492da8c039a24cd159f0f6918690105c3be/pillow-10.4.0-cp312-cp312-manylinux_2_17_x86_64.manylinux2014_x86_64.whl", hash = "sha256:bf2342ac639c4cf38799a44950bbc2dfcb685f052b9e262f446482afaf4bffca", size = 4459973 },
    { url = "https://files.pythonhosted.org/packages/7d/1b/c14b4197b80150fb64453585247e6fb2e1d93761fa0fa9cf63b102fde822/pillow-10.4.0-cp312-cp312-manylinux_2_28_aarch64.whl", hash = "sha256:f5b92f4d70791b4a67157321c4e8225d60b119c5cc9aee8ecf153aace4aad4ef", size = 4370054 },
    { url = "https://files.pythonhosted.org/packages/55/77/40daddf677897a923d5d33329acd52a2144d54a9644f2a5422c028c6bf2d/pillow-10.4.0-cp312-cp312-manylinux_2_28_x86_64.whl", hash = "sha256:86dcb5a1eb778d8b25659d5e4341269e8590ad6b4e8b44d9f4b07f8d136c414a", size = 4539484 },
    { url = "https://files.pythonhosted.org/packages/40/54/90de3e4256b1207300fb2b1d7168dd912a2fb4b2401e439ba23c2b2cabde/pillow-10.4.0-cp312-cp312-musllinux_1_2_aarch64.whl", hash = "sha256:780c072c2e11c9b2c7ca37f9a2ee8ba66f44367ac3e5c7832afcfe5104fd6d1b", size = 4477375 },
    { url = "https://files.pythonhosted.org/packages/13/24/1bfba52f44193860918ff7c93d03d95e3f8748ca1de3ceaf11157a14cf16/pillow-10.4.0-cp312-cp312-musllinux_1_2_x86_64.whl", hash = "sha256:37fb69d905be665f68f28a8bba3c6d3223c8efe1edf14cc4cfa06c241f8c81d9", size = 4608773 },
    { url = "https://files.pythonhosted.org/packages/55/04/5e6de6e6120451ec0c24516c41dbaf80cce1b6451f96561235ef2429da2e/pillow-10.4.0-cp312-cp312-win32.whl", hash = "sha256:7dfecdbad5c301d7b5bde160150b4db4c659cee2b69589705b6f8a0c509d9f42", size = 2235690 },
    { url = "https://files.pythonhosted.org/packages/74/0a/d4ce3c44bca8635bd29a2eab5aa181b654a734a29b263ca8efe013beea98/pillow-10.4.0-cp312-cp312-win_amd64.whl", hash = "sha256:1d846aea995ad352d4bdcc847535bd56e0fd88d36829d2c90be880ef1ee4668a", size = 2554951 },
    { url = "https://files.pythonhosted.org/packages/b5/ca/184349ee40f2e92439be9b3502ae6cfc43ac4b50bc4fc6b3de7957563894/pillow-10.4.0-cp312-cp312-win_arm64.whl", hash = "sha256:e553cad5179a66ba15bb18b353a19020e73a7921296a7979c4a2b7f6a5cd57f9", size = 2243427 },
    { url = "https://files.pythonhosted.org/packages/c3/00/706cebe7c2c12a6318aabe5d354836f54adff7156fd9e1bd6c89f4ba0e98/pillow-10.4.0-cp313-cp313-macosx_10_13_x86_64.whl", hash = "sha256:8bc1a764ed8c957a2e9cacf97c8b2b053b70307cf2996aafd70e91a082e70df3", size = 3525685 },
    { url = "https://files.pythonhosted.org/packages/cf/76/f658cbfa49405e5ecbfb9ba42d07074ad9792031267e782d409fd8fe7c69/pillow-10.4.0-cp313-cp313-macosx_11_0_arm64.whl", hash = "sha256:6209bb41dc692ddfee4942517c19ee81b86c864b626dbfca272ec0f7cff5d9fb", size = 3374883 },
    { url = "https://files.pythonhosted.org/packages/46/2b/99c28c4379a85e65378211971c0b430d9c7234b1ec4d59b2668f6299e011/pillow-10.4.0-cp313-cp313-manylinux_2_17_aarch64.manylinux2014_aarch64.whl", hash = "sha256:bee197b30783295d2eb680b311af15a20a8b24024a19c3a26431ff83eb8d1f70", size = 4339837 },
    { url = "https://files.pythonhosted.org/packages/f1/74/b1ec314f624c0c43711fdf0d8076f82d9d802afd58f1d62c2a86878e8615/pillow-10.4.0-cp313-cp313-manylinux_2_17_x86_64.manylinux2014_x86_64.whl", hash = "sha256:1ef61f5dd14c300786318482456481463b9d6b91ebe5ef12f405afbba77ed0be", size = 4455562 },
    { url = "https://files.pythonhosted.org/packages/4a/2a/4b04157cb7b9c74372fa867096a1607e6fedad93a44deeff553ccd307868/pillow-10.4.0-cp313-cp313-manylinux_2_28_aarch64.whl", hash = "sha256:297e388da6e248c98bc4a02e018966af0c5f92dfacf5a5ca22fa01cb3179bca0", size = 4366761 },
    { url = "https://files.pythonhosted.org/packages/ac/7b/8f1d815c1a6a268fe90481232c98dd0e5fa8c75e341a75f060037bd5ceae/pillow-10.4.0-cp313-cp313-manylinux_2_28_x86_64.whl", hash = "sha256:e4db64794ccdf6cb83a59d73405f63adbe2a1887012e308828596100a0b2f6cc", size = 4536767 },
    { url = "https://files.pythonhosted.org/packages/e5/77/05fa64d1f45d12c22c314e7b97398ffb28ef2813a485465017b7978b3ce7/pillow-10.4.0-cp313-cp313-musllinux_1_2_aarch64.whl", hash = "sha256:bd2880a07482090a3bcb01f4265f1936a903d70bc740bfcb1fd4e8a2ffe5cf5a", size = 4477989 },
    { url = "https://files.pythonhosted.org/packages/12/63/b0397cfc2caae05c3fb2f4ed1b4fc4fc878f0243510a7a6034ca59726494/pillow-10.4.0-cp313-cp313-musllinux_1_2_x86_64.whl", hash = "sha256:4b35b21b819ac1dbd1233317adeecd63495f6babf21b7b2512d244ff6c6ce309", size = 4610255 },
    { url = "https://files.pythonhosted.org/packages/7b/f9/cfaa5082ca9bc4a6de66ffe1c12c2d90bf09c309a5f52b27759a596900e7/pillow-10.4.0-cp313-cp313-win32.whl", hash = "sha256:551d3fd6e9dc15e4c1eb6fc4ba2b39c0c7933fa113b220057a34f4bb3268a060", size = 2235603 },
    { url = "https://files.pythonhosted.org/packages/01/6a/30ff0eef6e0c0e71e55ded56a38d4859bf9d3634a94a88743897b5f96936/pillow-10.4.0-cp313-cp313-win_amd64.whl", hash = "sha256:030abdbe43ee02e0de642aee345efa443740aa4d828bfe8e2eb11922ea6a21ea", size = 2554972 },
    { url = "https://files.pythonhosted.org/packages/48/2c/2e0a52890f269435eee38b21c8218e102c621fe8d8df8b9dd06fabf879ba/pillow-10.4.0-cp313-cp313-win_arm64.whl", hash = "sha256:5b001114dd152cfd6b23befeb28d7aee43553e2402c9f159807bf55f33af8a8d", size = 2243375 },
]

[[package]]
name = "platformdirs"
version = "4.3.7"
source = { registry = "https://pypi.org/simple" }
sdist = { url = "https://files.pythonhosted.org/packages/b6/2d/7d512a3913d60623e7eb945c6d1b4f0bddf1d0b7ada5225274c87e5b53d1/platformdirs-4.3.7.tar.gz", hash = "sha256:eb437d586b6a0986388f0d6f74aa0cde27b48d0e3d66843640bfb6bdcdb6e351", size = 21291 }
wheels = [
    { url = "https://files.pythonhosted.org/packages/6d/45/59578566b3275b8fd9157885918fcd0c4d74162928a5310926887b856a51/platformdirs-4.3.7-py3-none-any.whl", hash = "sha256:a03875334331946f13c549dbd8f4bac7a13a50a895a0eb1e8c6a8ace80d40a94", size = 18499 },
]

[[package]]
name = "pluggy"
version = "1.5.0"
source = { registry = "https://pypi.org/simple" }
sdist = { url = "https://files.pythonhosted.org/packages/96/2d/02d4312c973c6050a18b314a5ad0b3210edb65a906f868e31c111dede4a6/pluggy-1.5.0.tar.gz", hash = "sha256:2cffa88e94fdc978c4c574f15f9e59b7f4201d439195c3715ca9e2486f1d0cf1", size = 67955 }
wheels = [
    { url = "https://files.pythonhosted.org/packages/88/5f/e351af9a41f866ac3f1fac4ca0613908d9a41741cfcf2228f4ad853b697d/pluggy-1.5.0-py3-none-any.whl", hash = "sha256:44e1ad92c8ca002de6377e165f3e0f1be63266ab4d554740532335b9d75ea669", size = 20556 },
]

[[package]]
name = "portalocker"
version = "2.10.1"
source = { registry = "https://pypi.org/simple" }
dependencies = [
    { name = "pywin32", marker = "sys_platform == 'win32'" },
]
sdist = { url = "https://files.pythonhosted.org/packages/ed/d3/c6c64067759e87af98cc668c1cc75171347d0f1577fab7ca3749134e3cd4/portalocker-2.10.1.tar.gz", hash = "sha256:ef1bf844e878ab08aee7e40184156e1151f228f103aa5c6bd0724cc330960f8f", size = 40891 }
wheels = [
    { url = "https://files.pythonhosted.org/packages/9b/fb/a70a4214956182e0d7a9099ab17d50bfcba1056188e9b14f35b9e2b62a0d/portalocker-2.10.1-py3-none-any.whl", hash = "sha256:53a5984ebc86a025552264b459b46a2086e269b21823cb572f8f28ee759e45bf", size = 18423 },
]

[[package]]
name = "pre-commit"
version = "4.2.0"
source = { registry = "https://pypi.org/simple" }
dependencies = [
    { name = "cfgv" },
    { name = "identify" },
    { name = "nodeenv" },
    { name = "pyyaml" },
    { name = "virtualenv" },
]
sdist = { url = "https://files.pythonhosted.org/packages/08/39/679ca9b26c7bb2999ff122d50faa301e49af82ca9c066ec061cfbc0c6784/pre_commit-4.2.0.tar.gz", hash = "sha256:601283b9757afd87d40c4c4a9b2b5de9637a8ea02eaff7adc2d0fb4e04841146", size = 193424 }
wheels = [
    { url = "https://files.pythonhosted.org/packages/88/74/a88bf1b1efeae488a0c0b7bdf71429c313722d1fc0f377537fbe554e6180/pre_commit-4.2.0-py2.py3-none-any.whl", hash = "sha256:a009ca7205f1eb497d10b845e52c838a98b6cdd2102a6c8e4540e94ee75c58bd", size = 220707 },
]

[[package]]
name = "prompt-toolkit"
version = "3.0.51"
source = { registry = "https://pypi.org/simple" }
dependencies = [
    { name = "wcwidth" },
]
sdist = { url = "https://files.pythonhosted.org/packages/bb/6e/9d084c929dfe9e3bfe0c6a47e31f78a25c54627d64a66e884a8bf5474f1c/prompt_toolkit-3.0.51.tar.gz", hash = "sha256:931a162e3b27fc90c86f1b48bb1fb2c528c2761475e57c9c06de13311c7b54ed", size = 428940 }
wheels = [
    { url = "https://files.pythonhosted.org/packages/ce/4f/5249960887b1fbe561d9ff265496d170b55a735b76724f10ef19f9e40716/prompt_toolkit-3.0.51-py3-none-any.whl", hash = "sha256:52742911fde84e2d423e2f9a4cf1de7d7ac4e51958f648d9540e0fb8db077b07", size = 387810 },
]

[[package]]
name = "propcache"
version = "0.3.1"
source = { registry = "https://pypi.org/simple" }
sdist = { url = "https://files.pythonhosted.org/packages/07/c8/fdc6686a986feae3541ea23dcaa661bd93972d3940460646c6bb96e21c40/propcache-0.3.1.tar.gz", hash = "sha256:40d980c33765359098837527e18eddefc9a24cea5b45e078a7f3bb5b032c6ecf", size = 43651 }
wheels = [
    { url = "https://files.pythonhosted.org/packages/41/aa/ca78d9be314d1e15ff517b992bebbed3bdfef5b8919e85bf4940e57b6137/propcache-0.3.1-cp312-cp312-macosx_10_13_universal2.whl", hash = "sha256:f78eb8422acc93d7b69964012ad7048764bb45a54ba7a39bb9e146c72ea29723", size = 80430 },
    { url = "https://files.pythonhosted.org/packages/1a/d8/f0c17c44d1cda0ad1979af2e593ea290defdde9eaeb89b08abbe02a5e8e1/propcache-0.3.1-cp312-cp312-macosx_10_13_x86_64.whl", hash = "sha256:89498dd49c2f9a026ee057965cdf8192e5ae070ce7d7a7bd4b66a8e257d0c976", size = 46637 },
    { url = "https://files.pythonhosted.org/packages/ae/bd/c1e37265910752e6e5e8a4c1605d0129e5b7933c3dc3cf1b9b48ed83b364/propcache-0.3.1-cp312-cp312-macosx_11_0_arm64.whl", hash = "sha256:09400e98545c998d57d10035ff623266927cb784d13dd2b31fd33b8a5316b85b", size = 46123 },
    { url = "https://files.pythonhosted.org/packages/d4/b0/911eda0865f90c0c7e9f0415d40a5bf681204da5fd7ca089361a64c16b28/propcache-0.3.1-cp312-cp312-manylinux_2_17_aarch64.manylinux2014_aarch64.whl", hash = "sha256:aa8efd8c5adc5a2c9d3b952815ff8f7710cefdcaf5f2c36d26aff51aeca2f12f", size = 243031 },
    { url = "https://files.pythonhosted.org/packages/0a/06/0da53397c76a74271621807265b6eb61fb011451b1ddebf43213df763669/propcache-0.3.1-cp312-cp312-manylinux_2_17_ppc64le.manylinux2014_ppc64le.whl", hash = "sha256:c2fe5c910f6007e716a06d269608d307b4f36e7babee5f36533722660e8c4a70", size = 249100 },
    { url = "https://files.pythonhosted.org/packages/f1/eb/13090e05bf6b963fc1653cdc922133ced467cb4b8dab53158db5a37aa21e/propcache-0.3.1-cp312-cp312-manylinux_2_17_s390x.manylinux2014_s390x.whl", hash = "sha256:a0ab8cf8cdd2194f8ff979a43ab43049b1df0b37aa64ab7eca04ac14429baeb7", size = 250170 },
    { url = "https://files.pythonhosted.org/packages/3b/4c/f72c9e1022b3b043ec7dc475a0f405d4c3e10b9b1d378a7330fecf0652da/propcache-0.3.1-cp312-cp312-manylinux_2_17_x86_64.manylinux2014_x86_64.whl", hash = "sha256:563f9d8c03ad645597b8d010ef4e9eab359faeb11a0a2ac9f7b4bc8c28ebef25", size = 245000 },
    { url = "https://files.pythonhosted.org/packages/e8/fd/970ca0e22acc829f1adf5de3724085e778c1ad8a75bec010049502cb3a86/propcache-0.3.1-cp312-cp312-manylinux_2_5_i686.manylinux1_i686.manylinux_2_17_i686.manylinux2014_i686.whl", hash = "sha256:fb6e0faf8cb6b4beea5d6ed7b5a578254c6d7df54c36ccd3d8b3eb00d6770277", size = 230262 },
    { url = "https://files.pythonhosted.org/packages/c4/42/817289120c6b9194a44f6c3e6b2c3277c5b70bbad39e7df648f177cc3634/propcache-0.3.1-cp312-cp312-musllinux_1_2_aarch64.whl", hash = "sha256:1c5c7ab7f2bb3f573d1cb921993006ba2d39e8621019dffb1c5bc94cdbae81e8", size = 236772 },
    { url = "https://files.pythonhosted.org/packages/7c/9c/3b3942b302badd589ad6b672da3ca7b660a6c2f505cafd058133ddc73918/propcache-0.3.1-cp312-cp312-musllinux_1_2_armv7l.whl", hash = "sha256:050b571b2e96ec942898f8eb46ea4bfbb19bd5502424747e83badc2d4a99a44e", size = 231133 },
    { url = "https://files.pythonhosted.org/packages/98/a1/75f6355f9ad039108ff000dfc2e19962c8dea0430da9a1428e7975cf24b2/propcache-0.3.1-cp312-cp312-musllinux_1_2_i686.whl", hash = "sha256:e1c4d24b804b3a87e9350f79e2371a705a188d292fd310e663483af6ee6718ee", size = 230741 },
    { url = "https://files.pythonhosted.org/packages/67/0c/3e82563af77d1f8731132166da69fdfd95e71210e31f18edce08a1eb11ea/propcache-0.3.1-cp312-cp312-musllinux_1_2_ppc64le.whl", hash = "sha256:e4fe2a6d5ce975c117a6bb1e8ccda772d1e7029c1cca1acd209f91d30fa72815", size = 244047 },
    { url = "https://files.pythonhosted.org/packages/f7/50/9fb7cca01532a08c4d5186d7bb2da6c4c587825c0ae134b89b47c7d62628/propcache-0.3.1-cp312-cp312-musllinux_1_2_s390x.whl", hash = "sha256:feccd282de1f6322f56f6845bf1207a537227812f0a9bf5571df52bb418d79d5", size = 246467 },
    { url = "https://files.pythonhosted.org/packages/a9/02/ccbcf3e1c604c16cc525309161d57412c23cf2351523aedbb280eb7c9094/propcache-0.3.1-cp312-cp312-musllinux_1_2_x86_64.whl", hash = "sha256:ec314cde7314d2dd0510c6787326bbffcbdc317ecee6b7401ce218b3099075a7", size = 241022 },
    { url = "https://files.pythonhosted.org/packages/db/19/e777227545e09ca1e77a6e21274ae9ec45de0f589f0ce3eca2a41f366220/propcache-0.3.1-cp312-cp312-win32.whl", hash = "sha256:7d2d5a0028d920738372630870e7d9644ce437142197f8c827194fca404bf03b", size = 40647 },
    { url = "https://files.pythonhosted.org/packages/24/bb/3b1b01da5dd04c77a204c84e538ff11f624e31431cfde7201d9110b092b1/propcache-0.3.1-cp312-cp312-win_amd64.whl", hash = "sha256:88c423efef9d7a59dae0614eaed718449c09a5ac79a5f224a8b9664d603f04a3", size = 44784 },
    { url = "https://files.pythonhosted.org/packages/58/60/f645cc8b570f99be3cf46714170c2de4b4c9d6b827b912811eff1eb8a412/propcache-0.3.1-cp313-cp313-macosx_10_13_universal2.whl", hash = "sha256:f1528ec4374617a7a753f90f20e2f551121bb558fcb35926f99e3c42367164b8", size = 77865 },
    { url = "https://files.pythonhosted.org/packages/6f/d4/c1adbf3901537582e65cf90fd9c26fde1298fde5a2c593f987112c0d0798/propcache-0.3.1-cp313-cp313-macosx_10_13_x86_64.whl", hash = "sha256:dc1915ec523b3b494933b5424980831b636fe483d7d543f7afb7b3bf00f0c10f", size = 45452 },
    { url = "https://files.pythonhosted.org/packages/d1/b5/fe752b2e63f49f727c6c1c224175d21b7d1727ce1d4873ef1c24c9216830/propcache-0.3.1-cp313-cp313-macosx_11_0_arm64.whl", hash = "sha256:a110205022d077da24e60b3df8bcee73971be9575dec5573dd17ae5d81751111", size = 44800 },
    { url = "https://files.pythonhosted.org/packages/62/37/fc357e345bc1971e21f76597028b059c3d795c5ca7690d7a8d9a03c9708a/propcache-0.3.1-cp313-cp313-manylinux_2_17_aarch64.manylinux2014_aarch64.whl", hash = "sha256:d249609e547c04d190e820d0d4c8ca03ed4582bcf8e4e160a6969ddfb57b62e5", size = 225804 },
    { url = "https://files.pythonhosted.org/packages/0d/f1/16e12c33e3dbe7f8b737809bad05719cff1dccb8df4dafbcff5575002c0e/propcache-0.3.1-cp313-cp313-manylinux_2_17_ppc64le.manylinux2014_ppc64le.whl", hash = "sha256:5ced33d827625d0a589e831126ccb4f5c29dfdf6766cac441d23995a65825dcb", size = 230650 },
    { url = "https://files.pythonhosted.org/packages/3e/a2/018b9f2ed876bf5091e60153f727e8f9073d97573f790ff7cdf6bc1d1fb8/propcache-0.3.1-cp313-cp313-manylinux_2_17_s390x.manylinux2014_s390x.whl", hash = "sha256:4114c4ada8f3181af20808bedb250da6bae56660e4b8dfd9cd95d4549c0962f7", size = 234235 },
    { url = "https://files.pythonhosted.org/packages/45/5f/3faee66fc930dfb5da509e34c6ac7128870631c0e3582987fad161fcb4b1/propcache-0.3.1-cp313-cp313-manylinux_2_17_x86_64.manylinux2014_x86_64.whl", hash = "sha256:975af16f406ce48f1333ec5e912fe11064605d5c5b3f6746969077cc3adeb120", size = 228249 },
    { url = "https://files.pythonhosted.org/packages/62/1e/a0d5ebda5da7ff34d2f5259a3e171a94be83c41eb1e7cd21a2105a84a02e/propcache-0.3.1-cp313-cp313-manylinux_2_5_i686.manylinux1_i686.manylinux_2_17_i686.manylinux2014_i686.whl", hash = "sha256:a34aa3a1abc50740be6ac0ab9d594e274f59960d3ad253cd318af76b996dd654", size = 214964 },
    { url = "https://files.pythonhosted.org/packages/db/a0/d72da3f61ceab126e9be1f3bc7844b4e98c6e61c985097474668e7e52152/propcache-0.3.1-cp313-cp313-musllinux_1_2_aarch64.whl", hash = "sha256:9cec3239c85ed15bfaded997773fdad9fb5662b0a7cbc854a43f291eb183179e", size = 222501 },
    { url = "https://files.pythonhosted.org/packages/18/6d/a008e07ad7b905011253adbbd97e5b5375c33f0b961355ca0a30377504ac/propcache-0.3.1-cp313-cp313-musllinux_1_2_armv7l.whl", hash = "sha256:05543250deac8e61084234d5fc54f8ebd254e8f2b39a16b1dce48904f45b744b", size = 217917 },
    { url = "https://files.pythonhosted.org/packages/98/37/02c9343ffe59e590e0e56dc5c97d0da2b8b19fa747ebacf158310f97a79a/propcache-0.3.1-cp313-cp313-musllinux_1_2_i686.whl", hash = "sha256:5cb5918253912e088edbf023788de539219718d3b10aef334476b62d2b53de53", size = 217089 },
    { url = "https://files.pythonhosted.org/packages/53/1b/d3406629a2c8a5666d4674c50f757a77be119b113eedd47b0375afdf1b42/propcache-0.3.1-cp313-cp313-musllinux_1_2_ppc64le.whl", hash = "sha256:f3bbecd2f34d0e6d3c543fdb3b15d6b60dd69970c2b4c822379e5ec8f6f621d5", size = 228102 },
    { url = "https://files.pythonhosted.org/packages/cd/a7/3664756cf50ce739e5f3abd48febc0be1a713b1f389a502ca819791a6b69/propcache-0.3.1-cp313-cp313-musllinux_1_2_s390x.whl", hash = "sha256:aca63103895c7d960a5b9b044a83f544b233c95e0dcff114389d64d762017af7", size = 230122 },
    { url = "https://files.pythonhosted.org/packages/35/36/0bbabaacdcc26dac4f8139625e930f4311864251276033a52fd52ff2a274/propcache-0.3.1-cp313-cp313-musllinux_1_2_x86_64.whl", hash = "sha256:5a0a9898fdb99bf11786265468571e628ba60af80dc3f6eb89a3545540c6b0ef", size = 226818 },
    { url = "https://files.pythonhosted.org/packages/cc/27/4e0ef21084b53bd35d4dae1634b6d0bad35e9c58ed4f032511acca9d4d26/propcache-0.3.1-cp313-cp313-win32.whl", hash = "sha256:3a02a28095b5e63128bcae98eb59025924f121f048a62393db682f049bf4ac24", size = 40112 },
    { url = "https://files.pythonhosted.org/packages/a6/2c/a54614d61895ba6dd7ac8f107e2b2a0347259ab29cbf2ecc7b94fa38c4dc/propcache-0.3.1-cp313-cp313-win_amd64.whl", hash = "sha256:813fbb8b6aea2fc9659815e585e548fe706d6f663fa73dff59a1677d4595a037", size = 44034 },
    { url = "https://files.pythonhosted.org/packages/5a/a8/0a4fd2f664fc6acc66438370905124ce62e84e2e860f2557015ee4a61c7e/propcache-0.3.1-cp313-cp313t-macosx_10_13_universal2.whl", hash = "sha256:a444192f20f5ce8a5e52761a031b90f5ea6288b1eef42ad4c7e64fef33540b8f", size = 82613 },
    { url = "https://files.pythonhosted.org/packages/4d/e5/5ef30eb2cd81576256d7b6caaa0ce33cd1d2c2c92c8903cccb1af1a4ff2f/propcache-0.3.1-cp313-cp313t-macosx_10_13_x86_64.whl", hash = "sha256:0fbe94666e62ebe36cd652f5fc012abfbc2342de99b523f8267a678e4dfdee3c", size = 47763 },
    { url = "https://files.pythonhosted.org/packages/87/9a/87091ceb048efeba4d28e903c0b15bcc84b7c0bf27dc0261e62335d9b7b8/propcache-0.3.1-cp313-cp313t-macosx_11_0_arm64.whl", hash = "sha256:f011f104db880f4e2166bcdcf7f58250f7a465bc6b068dc84c824a3d4a5c94dc", size = 47175 },
    { url = "https://files.pythonhosted.org/packages/3e/2f/854e653c96ad1161f96194c6678a41bbb38c7947d17768e8811a77635a08/propcache-0.3.1-cp313-cp313t-manylinux_2_17_aarch64.manylinux2014_aarch64.whl", hash = "sha256:3e584b6d388aeb0001d6d5c2bd86b26304adde6d9bb9bfa9c4889805021b96de", size = 292265 },
    { url = "https://files.pythonhosted.org/packages/40/8d/090955e13ed06bc3496ba4a9fb26c62e209ac41973cb0d6222de20c6868f/propcache-0.3.1-cp313-cp313t-manylinux_2_17_ppc64le.manylinux2014_ppc64le.whl", hash = "sha256:8a17583515a04358b034e241f952f1715243482fc2c2945fd99a1b03a0bd77d6", size = 294412 },
    { url = "https://files.pythonhosted.org/packages/39/e6/d51601342e53cc7582449e6a3c14a0479fab2f0750c1f4d22302e34219c6/propcache-0.3.1-cp313-cp313t-manylinux_2_17_s390x.manylinux2014_s390x.whl", hash = "sha256:5aed8d8308215089c0734a2af4f2e95eeb360660184ad3912686c181e500b2e7", size = 294290 },
    { url = "https://files.pythonhosted.org/packages/3b/4d/be5f1a90abc1881884aa5878989a1acdafd379a91d9c7e5e12cef37ec0d7/propcache-0.3.1-cp313-cp313t-manylinux_2_17_x86_64.manylinux2014_x86_64.whl", hash = "sha256:6d8e309ff9a0503ef70dc9a0ebd3e69cf7b3894c9ae2ae81fc10943c37762458", size = 282926 },
    { url = "https://files.pythonhosted.org/packages/57/2b/8f61b998c7ea93a2b7eca79e53f3e903db1787fca9373af9e2cf8dc22f9d/propcache-0.3.1-cp313-cp313t-manylinux_2_5_i686.manylinux1_i686.manylinux_2_17_i686.manylinux2014_i686.whl", hash = "sha256:b655032b202028a582d27aeedc2e813299f82cb232f969f87a4fde491a233f11", size = 267808 },
    { url = "https://files.pythonhosted.org/packages/11/1c/311326c3dfce59c58a6098388ba984b0e5fb0381ef2279ec458ef99bd547/propcache-0.3.1-cp313-cp313t-musllinux_1_2_aarch64.whl", hash = "sha256:9f64d91b751df77931336b5ff7bafbe8845c5770b06630e27acd5dbb71e1931c", size = 290916 },
    { url = "https://files.pythonhosted.org/packages/4b/74/91939924b0385e54dc48eb2e4edd1e4903ffd053cf1916ebc5347ac227f7/propcache-0.3.1-cp313-cp313t-musllinux_1_2_armv7l.whl", hash = "sha256:19a06db789a4bd896ee91ebc50d059e23b3639c25d58eb35be3ca1cbe967c3bf", size = 262661 },
    { url = "https://files.pythonhosted.org/packages/c2/d7/e6079af45136ad325c5337f5dd9ef97ab5dc349e0ff362fe5c5db95e2454/propcache-0.3.1-cp313-cp313t-musllinux_1_2_i686.whl", hash = "sha256:bef100c88d8692864651b5f98e871fb090bd65c8a41a1cb0ff2322db39c96c27", size = 264384 },
    { url = "https://files.pythonhosted.org/packages/b7/d5/ba91702207ac61ae6f1c2da81c5d0d6bf6ce89e08a2b4d44e411c0bbe867/propcache-0.3.1-cp313-cp313t-musllinux_1_2_ppc64le.whl", hash = "sha256:87380fb1f3089d2a0b8b00f006ed12bd41bd858fabfa7330c954c70f50ed8757", size = 291420 },
    { url = "https://files.pythonhosted.org/packages/58/70/2117780ed7edcd7ba6b8134cb7802aada90b894a9810ec56b7bb6018bee7/propcache-0.3.1-cp313-cp313t-musllinux_1_2_s390x.whl", hash = "sha256:e474fc718e73ba5ec5180358aa07f6aded0ff5f2abe700e3115c37d75c947e18", size = 290880 },
    { url = "https://files.pythonhosted.org/packages/4a/1f/ecd9ce27710021ae623631c0146719280a929d895a095f6d85efb6a0be2e/propcache-0.3.1-cp313-cp313t-musllinux_1_2_x86_64.whl", hash = "sha256:17d1c688a443355234f3c031349da69444be052613483f3e4158eef751abcd8a", size = 287407 },
    { url = "https://files.pythonhosted.org/packages/3e/66/2e90547d6b60180fb29e23dc87bd8c116517d4255240ec6d3f7dc23d1926/propcache-0.3.1-cp313-cp313t-win32.whl", hash = "sha256:359e81a949a7619802eb601d66d37072b79b79c2505e6d3fd8b945538411400d", size = 42573 },
    { url = "https://files.pythonhosted.org/packages/cb/8f/50ad8599399d1861b4d2b6b45271f0ef6af1b09b0a2386a46dbaf19c9535/propcache-0.3.1-cp313-cp313t-win_amd64.whl", hash = "sha256:e7fb9a84c9abbf2b2683fa3e7b0d7da4d8ecf139a1c635732a8bda29c5214b0e", size = 46757 },
    { url = "https://files.pythonhosted.org/packages/b8/d3/c3cb8f1d6ae3b37f83e1de806713a9b3642c5895f0215a62e1a4bd6e5e34/propcache-0.3.1-py3-none-any.whl", hash = "sha256:9a8ecf38de50a7f518c21568c80f985e776397b902f1ce0b01f799aba1608b40", size = 12376 },
]

[[package]]
name = "protobuf"
version = "6.30.2"
source = { registry = "https://pypi.org/simple" }
sdist = { url = "https://files.pythonhosted.org/packages/c8/8c/cf2ac658216eebe49eaedf1e06bc06cbf6a143469236294a1171a51357c3/protobuf-6.30.2.tar.gz", hash = "sha256:35c859ae076d8c56054c25b59e5e59638d86545ed6e2b6efac6be0b6ea3ba048", size = 429315 }
wheels = [
    { url = "https://files.pythonhosted.org/packages/be/85/cd53abe6a6cbf2e0029243d6ae5fb4335da2996f6c177bb2ce685068e43d/protobuf-6.30.2-cp310-abi3-win32.whl", hash = "sha256:b12ef7df7b9329886e66404bef5e9ce6a26b54069d7f7436a0853ccdeb91c103", size = 419148 },
    { url = "https://files.pythonhosted.org/packages/97/e9/7b9f1b259d509aef2b833c29a1f3c39185e2bf21c9c1be1cd11c22cb2149/protobuf-6.30.2-cp310-abi3-win_amd64.whl", hash = "sha256:7653c99774f73fe6b9301b87da52af0e69783a2e371e8b599b3e9cb4da4b12b9", size = 431003 },
    { url = "https://files.pythonhosted.org/packages/8e/66/7f3b121f59097c93267e7f497f10e52ced7161b38295137a12a266b6c149/protobuf-6.30.2-cp39-abi3-macosx_10_9_universal2.whl", hash = "sha256:0eb523c550a66a09a0c20f86dd554afbf4d32b02af34ae53d93268c1f73bc65b", size = 417579 },
    { url = "https://files.pythonhosted.org/packages/d0/89/bbb1bff09600e662ad5b384420ad92de61cab2ed0f12ace1fd081fd4c295/protobuf-6.30.2-cp39-abi3-manylinux2014_aarch64.whl", hash = "sha256:50f32cc9fd9cb09c783ebc275611b4f19dfdfb68d1ee55d2f0c7fa040df96815", size = 317319 },
    { url = "https://files.pythonhosted.org/packages/28/50/1925de813499546bc8ab3ae857e3ec84efe7d2f19b34529d0c7c3d02d11d/protobuf-6.30.2-cp39-abi3-manylinux2014_x86_64.whl", hash = "sha256:4f6c687ae8efae6cf6093389a596548214467778146b7245e886f35e1485315d", size = 316212 },
    { url = "https://files.pythonhosted.org/packages/e5/a1/93c2acf4ade3c5b557d02d500b06798f4ed2c176fa03e3c34973ca92df7f/protobuf-6.30.2-py3-none-any.whl", hash = "sha256:ae86b030e69a98e08c77beab574cbcb9fff6d031d57209f574a5aea1445f4b51", size = 167062 },
]

[[package]]
name = "psutil"
version = "7.0.0"
source = { registry = "https://pypi.org/simple" }
sdist = { url = "https://files.pythonhosted.org/packages/2a/80/336820c1ad9286a4ded7e845b2eccfcb27851ab8ac6abece774a6ff4d3de/psutil-7.0.0.tar.gz", hash = "sha256:7be9c3eba38beccb6495ea33afd982a44074b78f28c434a1f51cc07fd315c456", size = 497003 }
wheels = [
    { url = "https://files.pythonhosted.org/packages/ed/e6/2d26234410f8b8abdbf891c9da62bee396583f713fb9f3325a4760875d22/psutil-7.0.0-cp36-abi3-macosx_10_9_x86_64.whl", hash = "sha256:101d71dc322e3cffd7cea0650b09b3d08b8e7c4109dd6809fe452dfd00e58b25", size = 238051 },
    { url = "https://files.pythonhosted.org/packages/04/8b/30f930733afe425e3cbfc0e1468a30a18942350c1a8816acfade80c005c4/psutil-7.0.0-cp36-abi3-macosx_11_0_arm64.whl", hash = "sha256:39db632f6bb862eeccf56660871433e111b6ea58f2caea825571951d4b6aa3da", size = 239535 },
    { url = "https://files.pythonhosted.org/packages/2a/ed/d362e84620dd22876b55389248e522338ed1bf134a5edd3b8231d7207f6d/psutil-7.0.0-cp36-abi3-manylinux_2_12_i686.manylinux2010_i686.manylinux_2_17_i686.manylinux2014_i686.whl", hash = "sha256:1fcee592b4c6f146991ca55919ea3d1f8926497a713ed7faaf8225e174581e91", size = 275004 },
    { url = "https://files.pythonhosted.org/packages/bf/b9/b0eb3f3cbcb734d930fdf839431606844a825b23eaf9a6ab371edac8162c/psutil-7.0.0-cp36-abi3-manylinux_2_12_x86_64.manylinux2010_x86_64.manylinux_2_17_x86_64.manylinux2014_x86_64.whl", hash = "sha256:4b1388a4f6875d7e2aff5c4ca1cc16c545ed41dd8bb596cefea80111db353a34", size = 277986 },
    { url = "https://files.pythonhosted.org/packages/eb/a2/709e0fe2f093556c17fbafda93ac032257242cabcc7ff3369e2cb76a97aa/psutil-7.0.0-cp36-abi3-manylinux_2_17_aarch64.manylinux2014_aarch64.whl", hash = "sha256:a5f098451abc2828f7dc6b58d44b532b22f2088f4999a937557b603ce72b1993", size = 279544 },
    { url = "https://files.pythonhosted.org/packages/50/e6/eecf58810b9d12e6427369784efe814a1eec0f492084ce8eb8f4d89d6d61/psutil-7.0.0-cp37-abi3-win32.whl", hash = "sha256:ba3fcef7523064a6c9da440fc4d6bd07da93ac726b5733c29027d7dc95b39d99", size = 241053 },
    { url = "https://files.pythonhosted.org/packages/50/1b/6921afe68c74868b4c9fa424dad3be35b095e16687989ebbb50ce4fceb7c/psutil-7.0.0-cp37-abi3-win_amd64.whl", hash = "sha256:4cf3d4eb1aa9b348dec30105c55cd9b7d4629285735a102beb4441e38db90553", size = 244885 },
]

[[package]]
name = "psycopg2-binary"
version = "2.9.10"
source = { registry = "https://pypi.org/simple" }
sdist = { url = "https://files.pythonhosted.org/packages/cb/0e/bdc8274dc0585090b4e3432267d7be4dfbfd8971c0fa59167c711105a6bf/psycopg2-binary-2.9.10.tar.gz", hash = "sha256:4b3df0e6990aa98acda57d983942eff13d824135fe2250e6522edaa782a06de2", size = 385764 }
wheels = [
    { url = "https://files.pythonhosted.org/packages/49/7d/465cc9795cf76f6d329efdafca74693714556ea3891813701ac1fee87545/psycopg2_binary-2.9.10-cp312-cp312-macosx_12_0_x86_64.whl", hash = "sha256:880845dfe1f85d9d5f7c412efea7a08946a46894537e4e5d091732eb1d34d9a0", size = 3044771 },
    { url = "https://files.pythonhosted.org/packages/8b/31/6d225b7b641a1a2148e3ed65e1aa74fc86ba3fee850545e27be9e1de893d/psycopg2_binary-2.9.10-cp312-cp312-macosx_14_0_arm64.whl", hash = "sha256:9440fa522a79356aaa482aa4ba500b65f28e5d0e63b801abf6aa152a29bd842a", size = 3275336 },
    { url = "https://files.pythonhosted.org/packages/30/b7/a68c2b4bff1cbb1728e3ec864b2d92327c77ad52edcd27922535a8366f68/psycopg2_binary-2.9.10-cp312-cp312-manylinux_2_17_aarch64.manylinux2014_aarch64.whl", hash = "sha256:e3923c1d9870c49a2d44f795df0c889a22380d36ef92440ff618ec315757e539", size = 2851637 },
    { url = "https://files.pythonhosted.org/packages/0b/b1/cfedc0e0e6f9ad61f8657fd173b2f831ce261c02a08c0b09c652b127d813/psycopg2_binary-2.9.10-cp312-cp312-manylinux_2_17_i686.manylinux2014_i686.whl", hash = "sha256:7b2c956c028ea5de47ff3a8d6b3cc3330ab45cf0b7c3da35a2d6ff8420896526", size = 3082097 },
    { url = "https://files.pythonhosted.org/packages/18/ed/0a8e4153c9b769f59c02fb5e7914f20f0b2483a19dae7bf2db54b743d0d0/psycopg2_binary-2.9.10-cp312-cp312-manylinux_2_17_ppc64le.manylinux2014_ppc64le.whl", hash = "sha256:f758ed67cab30b9a8d2833609513ce4d3bd027641673d4ebc9c067e4d208eec1", size = 3264776 },
    { url = "https://files.pythonhosted.org/packages/10/db/d09da68c6a0cdab41566b74e0a6068a425f077169bed0946559b7348ebe9/psycopg2_binary-2.9.10-cp312-cp312-manylinux_2_17_x86_64.manylinux2014_x86_64.whl", hash = "sha256:8cd9b4f2cfab88ed4a9106192de509464b75a906462fb846b936eabe45c2063e", size = 3020968 },
    { url = "https://files.pythonhosted.org/packages/94/28/4d6f8c255f0dfffb410db2b3f9ac5218d959a66c715c34cac31081e19b95/psycopg2_binary-2.9.10-cp312-cp312-musllinux_1_2_aarch64.whl", hash = "sha256:6dc08420625b5a20b53551c50deae6e231e6371194fa0651dbe0fb206452ae1f", size = 2872334 },
    { url = "https://files.pythonhosted.org/packages/05/f7/20d7bf796593c4fea95e12119d6cc384ff1f6141a24fbb7df5a668d29d29/psycopg2_binary-2.9.10-cp312-cp312-musllinux_1_2_i686.whl", hash = "sha256:d7cd730dfa7c36dbe8724426bf5612798734bff2d3c3857f36f2733f5bfc7c00", size = 2822722 },
    { url = "https://files.pythonhosted.org/packages/4d/e4/0c407ae919ef626dbdb32835a03b6737013c3cc7240169843965cada2bdf/psycopg2_binary-2.9.10-cp312-cp312-musllinux_1_2_ppc64le.whl", hash = "sha256:155e69561d54d02b3c3209545fb08938e27889ff5a10c19de8d23eb5a41be8a5", size = 2920132 },
    { url = "https://files.pythonhosted.org/packages/2d/70/aa69c9f69cf09a01da224909ff6ce8b68faeef476f00f7ec377e8f03be70/psycopg2_binary-2.9.10-cp312-cp312-musllinux_1_2_x86_64.whl", hash = "sha256:c3cc28a6fd5a4a26224007712e79b81dbaee2ffb90ff406256158ec4d7b52b47", size = 2959312 },
    { url = "https://files.pythonhosted.org/packages/d3/bd/213e59854fafe87ba47814bf413ace0dcee33a89c8c8c814faca6bc7cf3c/psycopg2_binary-2.9.10-cp312-cp312-win32.whl", hash = "sha256:ec8a77f521a17506a24a5f626cb2aee7850f9b69a0afe704586f63a464f3cd64", size = 1025191 },
    { url = "https://files.pythonhosted.org/packages/92/29/06261ea000e2dc1e22907dbbc483a1093665509ea586b29b8986a0e56733/psycopg2_binary-2.9.10-cp312-cp312-win_amd64.whl", hash = "sha256:18c5ee682b9c6dd3696dad6e54cc7ff3a1a9020df6a5c0f861ef8bfd338c3ca0", size = 1164031 },
    { url = "https://files.pythonhosted.org/packages/3e/30/d41d3ba765609c0763505d565c4d12d8f3c79793f0d0f044ff5a28bf395b/psycopg2_binary-2.9.10-cp313-cp313-macosx_12_0_x86_64.whl", hash = "sha256:26540d4a9a4e2b096f1ff9cce51253d0504dca5a85872c7f7be23be5a53eb18d", size = 3044699 },
    { url = "https://files.pythonhosted.org/packages/35/44/257ddadec7ef04536ba71af6bc6a75ec05c5343004a7ec93006bee66c0bc/psycopg2_binary-2.9.10-cp313-cp313-macosx_14_0_arm64.whl", hash = "sha256:e217ce4d37667df0bc1c397fdcd8de5e81018ef305aed9415c3b093faaeb10fb", size = 3275245 },
    { url = "https://files.pythonhosted.org/packages/1b/11/48ea1cd11de67f9efd7262085588790a95d9dfcd9b8a687d46caf7305c1a/psycopg2_binary-2.9.10-cp313-cp313-manylinux_2_17_aarch64.manylinux2014_aarch64.whl", hash = "sha256:245159e7ab20a71d989da00f280ca57da7641fa2cdcf71749c193cea540a74f7", size = 2851631 },
    { url = "https://files.pythonhosted.org/packages/62/e0/62ce5ee650e6c86719d621a761fe4bc846ab9eff8c1f12b1ed5741bf1c9b/psycopg2_binary-2.9.10-cp313-cp313-manylinux_2_17_i686.manylinux2014_i686.whl", hash = "sha256:3c4ded1a24b20021ebe677b7b08ad10bf09aac197d6943bfe6fec70ac4e4690d", size = 3082140 },
    { url = "https://files.pythonhosted.org/packages/27/ce/63f946c098611f7be234c0dd7cb1ad68b0b5744d34f68062bb3c5aa510c8/psycopg2_binary-2.9.10-cp313-cp313-manylinux_2_17_ppc64le.manylinux2014_ppc64le.whl", hash = "sha256:3abb691ff9e57d4a93355f60d4f4c1dd2d68326c968e7db17ea96df3c023ef73", size = 3264762 },
    { url = "https://files.pythonhosted.org/packages/43/25/c603cd81402e69edf7daa59b1602bd41eb9859e2824b8c0855d748366ac9/psycopg2_binary-2.9.10-cp313-cp313-manylinux_2_17_x86_64.manylinux2014_x86_64.whl", hash = "sha256:8608c078134f0b3cbd9f89b34bd60a943b23fd33cc5f065e8d5f840061bd0673", size = 3020967 },
    { url = "https://files.pythonhosted.org/packages/5f/d6/8708d8c6fca531057fa170cdde8df870e8b6a9b136e82b361c65e42b841e/psycopg2_binary-2.9.10-cp313-cp313-musllinux_1_2_aarch64.whl", hash = "sha256:230eeae2d71594103cd5b93fd29d1ace6420d0b86f4778739cb1a5a32f607d1f", size = 2872326 },
    { url = "https://files.pythonhosted.org/packages/ce/ac/5b1ea50fc08a9df82de7e1771537557f07c2632231bbab652c7e22597908/psycopg2_binary-2.9.10-cp313-cp313-musllinux_1_2_i686.whl", hash = "sha256:bb89f0a835bcfc1d42ccd5f41f04870c1b936d8507c6df12b7737febc40f0909", size = 2822712 },
    { url = "https://files.pythonhosted.org/packages/c4/fc/504d4503b2abc4570fac3ca56eb8fed5e437bf9c9ef13f36b6621db8ef00/psycopg2_binary-2.9.10-cp313-cp313-musllinux_1_2_ppc64le.whl", hash = "sha256:f0c2d907a1e102526dd2986df638343388b94c33860ff3bbe1384130828714b1", size = 2920155 },
    { url = "https://files.pythonhosted.org/packages/b2/d1/323581e9273ad2c0dbd1902f3fb50c441da86e894b6e25a73c3fda32c57e/psycopg2_binary-2.9.10-cp313-cp313-musllinux_1_2_x86_64.whl", hash = "sha256:f8157bed2f51db683f31306aa497311b560f2265998122abe1dce6428bd86567", size = 2959356 },
    { url = "https://files.pythonhosted.org/packages/08/50/d13ea0a054189ae1bc21af1d85b6f8bb9bbc5572991055d70ad9006fe2d6/psycopg2_binary-2.9.10-cp313-cp313-win_amd64.whl", hash = "sha256:27422aa5f11fbcd9b18da48373eb67081243662f9b46e6fd07c3eb46e4535142", size = 2569224 },
]

[[package]]
name = "py"
version = "1.11.0"
source = { registry = "https://pypi.org/simple" }
sdist = { url = "https://files.pythonhosted.org/packages/98/ff/fec109ceb715d2a6b4c4a85a61af3b40c723a961e8828319fbcb15b868dc/py-1.11.0.tar.gz", hash = "sha256:51c75c4126074b472f746a24399ad32f6053d1b34b68d2fa41e558e6f4a98719", size = 207796 }
wheels = [
    { url = "https://files.pythonhosted.org/packages/f6/f0/10642828a8dfb741e5f3fbaac830550a518a775c7fff6f04a007259b0548/py-1.11.0-py2.py3-none-any.whl", hash = "sha256:607c53218732647dff4acdfcd50cb62615cedf612e72d1724fb1a0cc6405b378", size = 98708 },
]

[[package]]
name = "pycparser"
version = "2.22"
source = { registry = "https://pypi.org/simple" }
sdist = { url = "https://files.pythonhosted.org/packages/1d/b2/31537cf4b1ca988837256c910a668b553fceb8f069bedc4b1c826024b52c/pycparser-2.22.tar.gz", hash = "sha256:491c8be9c040f5390f5bf44a5b07752bd07f56edf992381b05c701439eec10f6", size = 172736 }
wheels = [
    { url = "https://files.pythonhosted.org/packages/13/a3/a812df4e2dd5696d1f351d58b8fe16a405b234ad2886a0dab9183fb78109/pycparser-2.22-py3-none-any.whl", hash = "sha256:c3702b6d3dd8c7abc1afa565d7e63d53a1d0bd86cdc24edd75470f4de499cfcc", size = 117552 },
]

[[package]]
name = "pydantic"
version = "2.11.4"
source = { registry = "https://pypi.org/simple" }
dependencies = [
    { name = "annotated-types" },
    { name = "pydantic-core" },
    { name = "typing-extensions" },
    { name = "typing-inspection" },
]
sdist = { url = "https://files.pythonhosted.org/packages/77/ab/5250d56ad03884ab5efd07f734203943c8a8ab40d551e208af81d0257bf2/pydantic-2.11.4.tar.gz", hash = "sha256:32738d19d63a226a52eed76645a98ee07c1f410ee41d93b4afbfa85ed8111c2d", size = 786540 }
wheels = [
    { url = "https://files.pythonhosted.org/packages/e7/12/46b65f3534d099349e38ef6ec98b1a5a81f42536d17e0ba382c28c67ba67/pydantic-2.11.4-py3-none-any.whl", hash = "sha256:d9615eaa9ac5a063471da949c8fc16376a84afb5024688b3ff885693506764eb", size = 443900 },
]

[[package]]
name = "pydantic-core"
version = "2.33.2"
source = { registry = "https://pypi.org/simple" }
dependencies = [
    { name = "typing-extensions" },
]
sdist = { url = "https://files.pythonhosted.org/packages/ad/88/5f2260bdfae97aabf98f1778d43f69574390ad787afb646292a638c923d4/pydantic_core-2.33.2.tar.gz", hash = "sha256:7cb8bc3605c29176e1b105350d2e6474142d7c1bd1d9327c4a9bdb46bf827acc", size = 435195 }
wheels = [
    { url = "https://files.pythonhosted.org/packages/18/8a/2b41c97f554ec8c71f2a8a5f85cb56a8b0956addfe8b0efb5b3d77e8bdc3/pydantic_core-2.33.2-cp312-cp312-macosx_10_12_x86_64.whl", hash = "sha256:a7ec89dc587667f22b6a0b6579c249fca9026ce7c333fc142ba42411fa243cdc", size = 2009000 },
    { url = "https://files.pythonhosted.org/packages/a1/02/6224312aacb3c8ecbaa959897af57181fb6cf3a3d7917fd44d0f2917e6f2/pydantic_core-2.33.2-cp312-cp312-macosx_11_0_arm64.whl", hash = "sha256:3c6db6e52c6d70aa0d00d45cdb9b40f0433b96380071ea80b09277dba021ddf7", size = 1847996 },
    { url = "https://files.pythonhosted.org/packages/d6/46/6dcdf084a523dbe0a0be59d054734b86a981726f221f4562aed313dbcb49/pydantic_core-2.33.2-cp312-cp312-manylinux_2_17_aarch64.manylinux2014_aarch64.whl", hash = "sha256:4e61206137cbc65e6d5256e1166f88331d3b6238e082d9f74613b9b765fb9025", size = 1880957 },
    { url = "https://files.pythonhosted.org/packages/ec/6b/1ec2c03837ac00886ba8160ce041ce4e325b41d06a034adbef11339ae422/pydantic_core-2.33.2-cp312-cp312-manylinux_2_17_armv7l.manylinux2014_armv7l.whl", hash = "sha256:eb8c529b2819c37140eb51b914153063d27ed88e3bdc31b71198a198e921e011", size = 1964199 },
    { url = "https://files.pythonhosted.org/packages/2d/1d/6bf34d6adb9debd9136bd197ca72642203ce9aaaa85cfcbfcf20f9696e83/pydantic_core-2.33.2-cp312-cp312-manylinux_2_17_ppc64le.manylinux2014_ppc64le.whl", hash = "sha256:c52b02ad8b4e2cf14ca7b3d918f3eb0ee91e63b3167c32591e57c4317e134f8f", size = 2120296 },
    { url = "https://files.pythonhosted.org/packages/e0/94/2bd0aaf5a591e974b32a9f7123f16637776c304471a0ab33cf263cf5591a/pydantic_core-2.33.2-cp312-cp312-manylinux_2_17_s390x.manylinux2014_s390x.whl", hash = "sha256:96081f1605125ba0855dfda83f6f3df5ec90c61195421ba72223de35ccfb2f88", size = 2676109 },
    { url = "https://files.pythonhosted.org/packages/f9/41/4b043778cf9c4285d59742281a769eac371b9e47e35f98ad321349cc5d61/pydantic_core-2.33.2-cp312-cp312-manylinux_2_17_x86_64.manylinux2014_x86_64.whl", hash = "sha256:8f57a69461af2a5fa6e6bbd7a5f60d3b7e6cebb687f55106933188e79ad155c1", size = 2002028 },
    { url = "https://files.pythonhosted.org/packages/cb/d5/7bb781bf2748ce3d03af04d5c969fa1308880e1dca35a9bd94e1a96a922e/pydantic_core-2.33.2-cp312-cp312-manylinux_2_5_i686.manylinux1_i686.whl", hash = "sha256:572c7e6c8bb4774d2ac88929e3d1f12bc45714ae5ee6d9a788a9fb35e60bb04b", size = 2100044 },
    { url = "https://files.pythonhosted.org/packages/fe/36/def5e53e1eb0ad896785702a5bbfd25eed546cdcf4087ad285021a90ed53/pydantic_core-2.33.2-cp312-cp312-musllinux_1_1_aarch64.whl", hash = "sha256:db4b41f9bd95fbe5acd76d89920336ba96f03e149097365afe1cb092fceb89a1", size = 2058881 },
    { url = "https://files.pythonhosted.org/packages/01/6c/57f8d70b2ee57fc3dc8b9610315949837fa8c11d86927b9bb044f8705419/pydantic_core-2.33.2-cp312-cp312-musllinux_1_1_armv7l.whl", hash = "sha256:fa854f5cf7e33842a892e5c73f45327760bc7bc516339fda888c75ae60edaeb6", size = 2227034 },
    { url = "https://files.pythonhosted.org/packages/27/b9/9c17f0396a82b3d5cbea4c24d742083422639e7bb1d5bf600e12cb176a13/pydantic_core-2.33.2-cp312-cp312-musllinux_1_1_x86_64.whl", hash = "sha256:5f483cfb75ff703095c59e365360cb73e00185e01aaea067cd19acffd2ab20ea", size = 2234187 },
    { url = "https://files.pythonhosted.org/packages/b0/6a/adf5734ffd52bf86d865093ad70b2ce543415e0e356f6cacabbc0d9ad910/pydantic_core-2.33.2-cp312-cp312-win32.whl", hash = "sha256:9cb1da0f5a471435a7bc7e439b8a728e8b61e59784b2af70d7c169f8dd8ae290", size = 1892628 },
    { url = "https://files.pythonhosted.org/packages/43/e4/5479fecb3606c1368d496a825d8411e126133c41224c1e7238be58b87d7e/pydantic_core-2.33.2-cp312-cp312-win_amd64.whl", hash = "sha256:f941635f2a3d96b2973e867144fde513665c87f13fe0e193c158ac51bfaaa7b2", size = 1955866 },
    { url = "https://files.pythonhosted.org/packages/0d/24/8b11e8b3e2be9dd82df4b11408a67c61bb4dc4f8e11b5b0fc888b38118b5/pydantic_core-2.33.2-cp312-cp312-win_arm64.whl", hash = "sha256:cca3868ddfaccfbc4bfb1d608e2ccaaebe0ae628e1416aeb9c4d88c001bb45ab", size = 1888894 },
    { url = "https://files.pythonhosted.org/packages/46/8c/99040727b41f56616573a28771b1bfa08a3d3fe74d3d513f01251f79f172/pydantic_core-2.33.2-cp313-cp313-macosx_10_12_x86_64.whl", hash = "sha256:1082dd3e2d7109ad8b7da48e1d4710c8d06c253cbc4a27c1cff4fbcaa97a9e3f", size = 2015688 },
    { url = "https://files.pythonhosted.org/packages/3a/cc/5999d1eb705a6cefc31f0b4a90e9f7fc400539b1a1030529700cc1b51838/pydantic_core-2.33.2-cp313-cp313-macosx_11_0_arm64.whl", hash = "sha256:f517ca031dfc037a9c07e748cefd8d96235088b83b4f4ba8939105d20fa1dcd6", size = 1844808 },
    { url = "https://files.pythonhosted.org/packages/6f/5e/a0a7b8885c98889a18b6e376f344da1ef323d270b44edf8174d6bce4d622/pydantic_core-2.33.2-cp313-cp313-manylinux_2_17_aarch64.manylinux2014_aarch64.whl", hash = "sha256:0a9f2c9dd19656823cb8250b0724ee9c60a82f3cdf68a080979d13092a3b0fef", size = 1885580 },
    { url = "https://files.pythonhosted.org/packages/3b/2a/953581f343c7d11a304581156618c3f592435523dd9d79865903272c256a/pydantic_core-2.33.2-cp313-cp313-manylinux_2_17_armv7l.manylinux2014_armv7l.whl", hash = "sha256:2b0a451c263b01acebe51895bfb0e1cc842a5c666efe06cdf13846c7418caa9a", size = 1973859 },
    { url = "https://files.pythonhosted.org/packages/e6/55/f1a813904771c03a3f97f676c62cca0c0a4138654107c1b61f19c644868b/pydantic_core-2.33.2-cp313-cp313-manylinux_2_17_ppc64le.manylinux2014_ppc64le.whl", hash = "sha256:1ea40a64d23faa25e62a70ad163571c0b342b8bf66d5fa612ac0dec4f069d916", size = 2120810 },
    { url = "https://files.pythonhosted.org/packages/aa/c3/053389835a996e18853ba107a63caae0b9deb4a276c6b472931ea9ae6e48/pydantic_core-2.33.2-cp313-cp313-manylinux_2_17_s390x.manylinux2014_s390x.whl", hash = "sha256:0fb2d542b4d66f9470e8065c5469ec676978d625a8b7a363f07d9a501a9cb36a", size = 2676498 },
    { url = "https://files.pythonhosted.org/packages/eb/3c/f4abd740877a35abade05e437245b192f9d0ffb48bbbbd708df33d3cda37/pydantic_core-2.33.2-cp313-cp313-manylinux_2_17_x86_64.manylinux2014_x86_64.whl", hash = "sha256:9fdac5d6ffa1b5a83bca06ffe7583f5576555e6c8b3a91fbd25ea7780f825f7d", size = 2000611 },
    { url = "https://files.pythonhosted.org/packages/59/a7/63ef2fed1837d1121a894d0ce88439fe3e3b3e48c7543b2a4479eb99c2bd/pydantic_core-2.33.2-cp313-cp313-manylinux_2_5_i686.manylinux1_i686.whl", hash = "sha256:04a1a413977ab517154eebb2d326da71638271477d6ad87a769102f7c2488c56", size = 2107924 },
    { url = "https://files.pythonhosted.org/packages/04/8f/2551964ef045669801675f1cfc3b0d74147f4901c3ffa42be2ddb1f0efc4/pydantic_core-2.33.2-cp313-cp313-musllinux_1_1_aarch64.whl", hash = "sha256:c8e7af2f4e0194c22b5b37205bfb293d166a7344a5b0d0eaccebc376546d77d5", size = 2063196 },
    { url = "https://files.pythonhosted.org/packages/26/bd/d9602777e77fc6dbb0c7db9ad356e9a985825547dce5ad1d30ee04903918/pydantic_core-2.33.2-cp313-cp313-musllinux_1_1_armv7l.whl", hash = "sha256:5c92edd15cd58b3c2d34873597a1e20f13094f59cf88068adb18947df5455b4e", size = 2236389 },
    { url = "https://files.pythonhosted.org/packages/42/db/0e950daa7e2230423ab342ae918a794964b053bec24ba8af013fc7c94846/pydantic_core-2.33.2-cp313-cp313-musllinux_1_1_x86_64.whl", hash = "sha256:65132b7b4a1c0beded5e057324b7e16e10910c106d43675d9bd87d4f38dde162", size = 2239223 },
    { url = "https://files.pythonhosted.org/packages/58/4d/4f937099c545a8a17eb52cb67fe0447fd9a373b348ccfa9a87f141eeb00f/pydantic_core-2.33.2-cp313-cp313-win32.whl", hash = "sha256:52fb90784e0a242bb96ec53f42196a17278855b0f31ac7c3cc6f5c1ec4811849", size = 1900473 },
    { url = "https://files.pythonhosted.org/packages/a0/75/4a0a9bac998d78d889def5e4ef2b065acba8cae8c93696906c3a91f310ca/pydantic_core-2.33.2-cp313-cp313-win_amd64.whl", hash = "sha256:c083a3bdd5a93dfe480f1125926afcdbf2917ae714bdb80b36d34318b2bec5d9", size = 1955269 },
    { url = "https://files.pythonhosted.org/packages/f9/86/1beda0576969592f1497b4ce8e7bc8cbdf614c352426271b1b10d5f0aa64/pydantic_core-2.33.2-cp313-cp313-win_arm64.whl", hash = "sha256:e80b087132752f6b3d714f041ccf74403799d3b23a72722ea2e6ba2e892555b9", size = 1893921 },
    { url = "https://files.pythonhosted.org/packages/a4/7d/e09391c2eebeab681df2b74bfe6c43422fffede8dc74187b2b0bf6fd7571/pydantic_core-2.33.2-cp313-cp313t-macosx_11_0_arm64.whl", hash = "sha256:61c18fba8e5e9db3ab908620af374db0ac1baa69f0f32df4f61ae23f15e586ac", size = 1806162 },
    { url = "https://files.pythonhosted.org/packages/f1/3d/847b6b1fed9f8ed3bb95a9ad04fbd0b212e832d4f0f50ff4d9ee5a9f15cf/pydantic_core-2.33.2-cp313-cp313t-manylinux_2_17_x86_64.manylinux2014_x86_64.whl", hash = "sha256:95237e53bb015f67b63c91af7518a62a8660376a6a0db19b89acc77a4d6199f5", size = 1981560 },
    { url = "https://files.pythonhosted.org/packages/6f/9a/e73262f6c6656262b5fdd723ad90f518f579b7bc8622e43a942eec53c938/pydantic_core-2.33.2-cp313-cp313t-win_amd64.whl", hash = "sha256:c2fc0a768ef76c15ab9238afa6da7f69895bb5d1ee83aeea2e3509af4472d0b9", size = 1935777 },
]

[[package]]
name = "pygments"
version = "2.19.1"
source = { registry = "https://pypi.org/simple" }
sdist = { url = "https://files.pythonhosted.org/packages/7c/2d/c3338d48ea6cc0feb8446d8e6937e1408088a72a39937982cc6111d17f84/pygments-2.19.1.tar.gz", hash = "sha256:61c16d2a8576dc0649d9f39e089b5f02bcd27fba10d8fb4dcc28173f7a45151f", size = 4968581 }
wheels = [
    { url = "https://files.pythonhosted.org/packages/8a/0b/9fcc47d19c48b59121088dd6da2488a49d5f72dacf8262e2790a1d2c7d15/pygments-2.19.1-py3-none-any.whl", hash = "sha256:9ea1544ad55cecf4b8242fab6dd35a93bbce657034b0611ee383099054ab6d8c", size = 1225293 },
]

[[package]]
name = "pylint"
version = "3.3.6"
source = { registry = "https://pypi.org/simple" }
dependencies = [
    { name = "astroid" },
    { name = "colorama", marker = "sys_platform == 'win32'" },
    { name = "dill" },
    { name = "isort" },
    { name = "mccabe" },
    { name = "platformdirs" },
    { name = "tomlkit" },
]
sdist = { url = "https://files.pythonhosted.org/packages/69/a7/113d02340afb9dcbb0c8b25454e9538cd08f0ebf3e510df4ed916caa1a89/pylint-3.3.6.tar.gz", hash = "sha256:b634a041aac33706d56a0d217e6587228c66427e20ec21a019bc4cdee48c040a", size = 1519586 }
wheels = [
    { url = "https://files.pythonhosted.org/packages/31/21/9537fc94aee9ec7316a230a49895266cf02d78aa29b0a2efbc39566e0935/pylint-3.3.6-py3-none-any.whl", hash = "sha256:8b7c2d3e86ae3f94fb27703d521dd0b9b6b378775991f504d7c3a6275aa0a6a6", size = 522462 },
]

[[package]]
name = "pymdown-extensions"
version = "10.15"
source = { registry = "https://pypi.org/simple" }
dependencies = [
    { name = "markdown" },
    { name = "pyyaml" },
]
sdist = { url = "https://files.pythonhosted.org/packages/08/92/a7296491dbf5585b3a987f3f3fc87af0e632121ff3e490c14b5f2d2b4eb5/pymdown_extensions-10.15.tar.gz", hash = "sha256:0e5994e32155f4b03504f939e501b981d306daf7ec2aa1cd2eb6bd300784f8f7", size = 852320 }
wheels = [
    { url = "https://files.pythonhosted.org/packages/a7/d1/c54e608505776ce4e7966d03358ae635cfd51dff1da6ee421c090dbc797b/pymdown_extensions-10.15-py3-none-any.whl", hash = "sha256:46e99bb272612b0de3b7e7caf6da8dd5f4ca5212c0b273feb9304e236c484e5f", size = 265845 },
]

[[package]]
name = "pyparsing"
version = "3.2.3"
source = { registry = "https://pypi.org/simple" }
sdist = { url = "https://files.pythonhosted.org/packages/bb/22/f1129e69d94ffff626bdb5c835506b3a5b4f3d070f17ea295e12c2c6f60f/pyparsing-3.2.3.tar.gz", hash = "sha256:b9c13f1ab8b3b542f72e28f634bad4de758ab3ce4546e4301970ad6fa77c38be", size = 1088608 }
wheels = [
    { url = "https://files.pythonhosted.org/packages/05/e7/df2285f3d08fee213f2d041540fa4fc9ca6c2d44cf36d3a035bf2a8d2bcc/pyparsing-3.2.3-py3-none-any.whl", hash = "sha256:a749938e02d6fd0b59b356ca504a24982314bb090c383e3cf201c95ef7e2bfcf", size = 111120 },
]

[[package]]
name = "pyproject-hooks"
version = "1.2.0"
source = { registry = "https://pypi.org/simple" }
sdist = { url = "https://files.pythonhosted.org/packages/e7/82/28175b2414effca1cdac8dc99f76d660e7a4fb0ceefa4b4ab8f5f6742925/pyproject_hooks-1.2.0.tar.gz", hash = "sha256:1e859bd5c40fae9448642dd871adf459e5e2084186e8d2c2a79a824c970da1f8", size = 19228 }
wheels = [
    { url = "https://files.pythonhosted.org/packages/bd/24/12818598c362d7f300f18e74db45963dbcb85150324092410c8b49405e42/pyproject_hooks-1.2.0-py3-none-any.whl", hash = "sha256:9e5c6bfa8dcc30091c74b0cf803c81fdd29d94f01992a7707bc97babb1141913", size = 10216 },
]

[[package]]
name = "pyright"
version = "1.1.400"
source = { registry = "https://pypi.org/simple" }
dependencies = [
    { name = "nodeenv" },
    { name = "typing-extensions" },
]
sdist = { url = "https://files.pythonhosted.org/packages/6c/cb/c306618a02d0ee8aed5fb8d0fe0ecfed0dbf075f71468f03a30b5f4e1fe0/pyright-1.1.400.tar.gz", hash = "sha256:b8a3ba40481aa47ba08ffb3228e821d22f7d391f83609211335858bf05686bdb", size = 3846546 }
wheels = [
    { url = "https://files.pythonhosted.org/packages/c8/a5/5d285e4932cf149c90e3c425610c5efaea005475d5f96f1bfdb452956c62/pyright-1.1.400-py3-none-any.whl", hash = "sha256:c80d04f98b5a4358ad3a35e241dbf2a408eee33a40779df365644f8054d2517e", size = 5563460 },
]

[[package]]
name = "pytest"
version = "8.3.5"
source = { registry = "https://pypi.org/simple" }
dependencies = [
    { name = "colorama", marker = "sys_platform == 'win32'" },
    { name = "iniconfig" },
    { name = "packaging" },
    { name = "pluggy" },
]
sdist = { url = "https://files.pythonhosted.org/packages/ae/3c/c9d525a414d506893f0cd8a8d0de7706446213181570cdbd766691164e40/pytest-8.3.5.tar.gz", hash = "sha256:f4efe70cc14e511565ac476b57c279e12a855b11f48f212af1080ef2263d3845", size = 1450891 }
wheels = [
    { url = "https://files.pythonhosted.org/packages/30/3d/64ad57c803f1fa1e963a7946b6e0fea4a70df53c1a7fed304586539c2bac/pytest-8.3.5-py3-none-any.whl", hash = "sha256:c69214aa47deac29fad6c2a4f590b9c4a9fdb16a403176fe154b79c0b4d4d820", size = 343634 },
]

[[package]]
name = "pytest-asyncio"
version = "0.26.0"
source = { registry = "https://pypi.org/simple" }
dependencies = [
    { name = "pytest" },
]
sdist = { url = "https://files.pythonhosted.org/packages/8e/c4/453c52c659521066969523e87d85d54139bbd17b78f09532fb8eb8cdb58e/pytest_asyncio-0.26.0.tar.gz", hash = "sha256:c4df2a697648241ff39e7f0e4a73050b03f123f760673956cf0d72a4990e312f", size = 54156 }
wheels = [
    { url = "https://files.pythonhosted.org/packages/20/7f/338843f449ace853647ace35870874f69a764d251872ed1b4de9f234822c/pytest_asyncio-0.26.0-py3-none-any.whl", hash = "sha256:7b51ed894f4fbea1340262bdae5135797ebbe21d8638978e35d31c6d19f72fb0", size = 19694 },
]

[[package]]
name = "pytest-cov"
version = "6.1.1"
source = { registry = "https://pypi.org/simple" }
dependencies = [
    { name = "coverage" },
    { name = "pytest" },
]
sdist = { url = "https://files.pythonhosted.org/packages/25/69/5f1e57f6c5a39f81411b550027bf72842c4567ff5fd572bed1edc9e4b5d9/pytest_cov-6.1.1.tar.gz", hash = "sha256:46935f7aaefba760e716c2ebfbe1c216240b9592966e7da99ea8292d4d3e2a0a", size = 66857 }
wheels = [
    { url = "https://files.pythonhosted.org/packages/28/d0/def53b4a790cfb21483016430ed828f64830dd981ebe1089971cd10cab25/pytest_cov-6.1.1-py3-none-any.whl", hash = "sha256:bddf29ed2d0ab6f4df17b4c55b0a657287db8684af9c42ea546b21b1041b3dde", size = 23841 },
]

[[package]]
name = "pytest-mock"
version = "3.14.0"
source = { registry = "https://pypi.org/simple" }
dependencies = [
    { name = "pytest" },
]
sdist = { url = "https://files.pythonhosted.org/packages/c6/90/a955c3ab35ccd41ad4de556596fa86685bf4fc5ffcc62d22d856cfd4e29a/pytest-mock-3.14.0.tar.gz", hash = "sha256:2719255a1efeceadbc056d6bf3df3d1c5015530fb40cf347c0f9afac88410bd0", size = 32814 }
wheels = [
    { url = "https://files.pythonhosted.org/packages/f2/3b/b26f90f74e2986a82df6e7ac7e319b8ea7ccece1caec9f8ab6104dc70603/pytest_mock-3.14.0-py3-none-any.whl", hash = "sha256:0b72c38033392a5f4621342fe11e9219ac11ec9d375f8e2a0c164539e0d70f6f", size = 9863 },
]

[[package]]
name = "pytest-sugar"
version = "1.0.0"
source = { registry = "https://pypi.org/simple" }
dependencies = [
    { name = "packaging" },
    { name = "pytest" },
    { name = "termcolor" },
]
sdist = { url = "https://files.pythonhosted.org/packages/f5/ac/5754f5edd6d508bc6493bc37d74b928f102a5fff82d9a80347e180998f08/pytest-sugar-1.0.0.tar.gz", hash = "sha256:6422e83258f5b0c04ce7c632176c7732cab5fdb909cb39cca5c9139f81276c0a", size = 14992 }
wheels = [
    { url = "https://files.pythonhosted.org/packages/92/fb/889f1b69da2f13691de09a111c16c4766a433382d44aa0ecf221deded44a/pytest_sugar-1.0.0-py3-none-any.whl", hash = "sha256:70ebcd8fc5795dc457ff8b69d266a4e2e8a74ae0c3edc749381c64b5246c8dfd", size = 10171 },
]

[[package]]
name = "pytest-xdist"
version = "3.6.1"
source = { registry = "https://pypi.org/simple" }
dependencies = [
    { name = "execnet" },
    { name = "pytest" },
]
sdist = { url = "https://files.pythonhosted.org/packages/41/c4/3c310a19bc1f1e9ef50075582652673ef2bfc8cd62afef9585683821902f/pytest_xdist-3.6.1.tar.gz", hash = "sha256:ead156a4db231eec769737f57668ef58a2084a34b2e55c4a8fa20d861107300d", size = 84060 }
wheels = [
    { url = "https://files.pythonhosted.org/packages/6d/82/1d96bf03ee4c0fdc3c0cbe61470070e659ca78dc0086fb88b66c185e2449/pytest_xdist-3.6.1-py3-none-any.whl", hash = "sha256:9ed4adfb68a016610848639bb7e02c9352d5d9f03d04809919e2dafc3be4cca7", size = 46108 },
]

[package.optional-dependencies]
psutil = [
    { name = "psutil" },
]

[[package]]
name = "python-dateutil"
version = "2.9.0.post0"
source = { registry = "https://pypi.org/simple" }
dependencies = [
    { name = "six" },
]
sdist = { url = "https://files.pythonhosted.org/packages/66/c0/0c8b6ad9f17a802ee498c46e004a0eb49bc148f2fd230864601a86dcf6db/python-dateutil-2.9.0.post0.tar.gz", hash = "sha256:37dd54208da7e1cd875388217d5e00ebd4179249f90fb72437e91a35459a0ad3", size = 342432 }
wheels = [
    { url = "https://files.pythonhosted.org/packages/ec/57/56b9bcc3c9c6a792fcbaf139543cee77261f3651ca9da0c93f5c1221264b/python_dateutil-2.9.0.post0-py2.py3-none-any.whl", hash = "sha256:a8b2bc7bffae282281c8140a97d3aa9c14da0b136dfe83f850eea9a5f7470427", size = 229892 },
]

[[package]]
name = "python-dotenv"
version = "1.1.0"
source = { registry = "https://pypi.org/simple" }
sdist = { url = "https://files.pythonhosted.org/packages/88/2c/7bb1416c5620485aa793f2de31d3df393d3686aa8a8506d11e10e13c5baf/python_dotenv-1.1.0.tar.gz", hash = "sha256:41f90bc6f5f177fb41f53e87666db362025010eb28f60a01c9143bfa33a2b2d5", size = 39920 }
wheels = [
    { url = "https://files.pythonhosted.org/packages/1e/18/98a99ad95133c6a6e2005fe89faedf294a748bd5dc803008059409ac9b1e/python_dotenv-1.1.0-py3-none-any.whl", hash = "sha256:d7c01d9e2293916c18baf562d95698754b0dbbb5e74d457c45d4f6561fb9d55d", size = 20256 },
]

[[package]]
name = "python-gitlab"
version = "4.13.0"
source = { registry = "https://pypi.org/simple" }
dependencies = [
    { name = "requests" },
    { name = "requests-toolbelt" },
]
sdist = { url = "https://files.pythonhosted.org/packages/c4/ea/e2cde926d63526935c1df259177371a195089b631d67a577fe5c39fbc7e1/python_gitlab-4.13.0.tar.gz", hash = "sha256:576bfb0901faca0c6b2d1ff2592e02944a6ec3e086c3129fb43c2a0df56a1c67", size = 484996 }
wheels = [
    { url = "https://files.pythonhosted.org/packages/6b/5e/5fb4dcae9f5af5463c16952823d446ca449cce920efe8669871f600f0ab9/python_gitlab-4.13.0-py3-none-any.whl", hash = "sha256:8299a054fb571da16e1a8c1868fff01f34ac41ea1410c713a4647b3bbb2aa279", size = 145254 },
]

[[package]]
name = "python-semantic-release"
version = "9.3.1"
source = { registry = "https://pypi.org/simple" }
dependencies = [
    { name = "click" },
    { name = "click-option-group" },
    { name = "dotty-dict" },
    { name = "gitpython" },
    { name = "importlib-resources" },
    { name = "jinja2" },
    { name = "pydantic" },
    { name = "python-gitlab" },
    { name = "requests" },
    { name = "rich" },
    { name = "shellingham" },
    { name = "tomlkit" },
]
sdist = { url = "https://files.pythonhosted.org/packages/f5/27/6d6b545ba6f12ae80e66bf75f427cf01a43cae346527561272e353a33c8d/python-semantic-release-9.3.1.tar.gz", hash = "sha256:d92e1a3fbd5259dc67afad7e21977b08a301a5ba0ffd0f497ef9d330440a2dc0", size = 157883 }
wheels = [
    { url = "https://files.pythonhosted.org/packages/ef/ed/1dd0a4c23434b9c0e21bb56cbc59b3412fe3f2552f9db3b0b8d83cc09862/python_semantic_release-9.3.1-py3-none-any.whl", hash = "sha256:9ba4187d2a984806679d6f22b63848cd69dda846454d42eb464b573334583916", size = 74127 },
]

[[package]]
name = "pytz"
version = "2025.2"
source = { registry = "https://pypi.org/simple" }
sdist = { url = "https://files.pythonhosted.org/packages/f8/bf/abbd3cdfb8fbc7fb3d4d38d320f2441b1e7cbe29be4f23797b4a2b5d8aac/pytz-2025.2.tar.gz", hash = "sha256:360b9e3dbb49a209c21ad61809c7fb453643e048b38924c765813546746e81c3", size = 320884 }
wheels = [
    { url = "https://files.pythonhosted.org/packages/81/c4/34e93fe5f5429d7570ec1fa436f1986fb1f00c3e0f43a589fe2bbcd22c3f/pytz-2025.2-py2.py3-none-any.whl", hash = "sha256:5ddf76296dd8c44c26eb8f4b6f35488f3ccbf6fbbd7adee0b7262d43f0ec2f00", size = 509225 },
]

[[package]]
name = "pywin32"
version = "310"
source = { registry = "https://pypi.org/simple" }
wheels = [
    { url = "https://files.pythonhosted.org/packages/6b/ec/4fdbe47932f671d6e348474ea35ed94227fb5df56a7c30cbbb42cd396ed0/pywin32-310-cp312-cp312-win32.whl", hash = "sha256:8a75a5cc3893e83a108c05d82198880704c44bbaee4d06e442e471d3c9ea4f3d", size = 8796239 },
    { url = "https://files.pythonhosted.org/packages/e3/e5/b0627f8bb84e06991bea89ad8153a9e50ace40b2e1195d68e9dff6b03d0f/pywin32-310-cp312-cp312-win_amd64.whl", hash = "sha256:bf5c397c9a9a19a6f62f3fb821fbf36cac08f03770056711f765ec1503972060", size = 9503839 },
    { url = "https://files.pythonhosted.org/packages/1f/32/9ccf53748df72301a89713936645a664ec001abd35ecc8578beda593d37d/pywin32-310-cp312-cp312-win_arm64.whl", hash = "sha256:2349cc906eae872d0663d4d6290d13b90621eaf78964bb1578632ff20e152966", size = 8459470 },
    { url = "https://files.pythonhosted.org/packages/1c/09/9c1b978ffc4ae53999e89c19c77ba882d9fce476729f23ef55211ea1c034/pywin32-310-cp313-cp313-win32.whl", hash = "sha256:5d241a659c496ada3253cd01cfaa779b048e90ce4b2b38cd44168ad555ce74ab", size = 8794384 },
    { url = "https://files.pythonhosted.org/packages/45/3c/b4640f740ffebadd5d34df35fecba0e1cfef8fde9f3e594df91c28ad9b50/pywin32-310-cp313-cp313-win_amd64.whl", hash = "sha256:667827eb3a90208ddbdcc9e860c81bde63a135710e21e4cb3348968e4bd5249e", size = 9503039 },
    { url = "https://files.pythonhosted.org/packages/b4/f4/f785020090fb050e7fb6d34b780f2231f302609dc964672f72bfaeb59a28/pywin32-310-cp313-cp313-win_arm64.whl", hash = "sha256:e308f831de771482b7cf692a1f308f8fca701b2d8f9dde6cc440c7da17e47b33", size = 8458152 },
]

[[package]]
name = "pywin32-ctypes"
version = "0.2.3"
source = { registry = "https://pypi.org/simple" }
sdist = { url = "https://files.pythonhosted.org/packages/85/9f/01a1a99704853cb63f253eea009390c88e7131c67e66a0a02099a8c917cb/pywin32-ctypes-0.2.3.tar.gz", hash = "sha256:d162dc04946d704503b2edc4d55f3dba5c1d539ead017afa00142c38b9885755", size = 29471 }
wheels = [
    { url = "https://files.pythonhosted.org/packages/de/3d/8161f7711c017e01ac9f008dfddd9410dff3674334c233bde66e7ba65bbf/pywin32_ctypes-0.2.3-py3-none-any.whl", hash = "sha256:8a1513379d709975552d202d942d9837758905c8d01eb82b8bcc30918929e7b8", size = 30756 },
]

[[package]]
name = "pyxdg"
version = "0.28"
source = { registry = "https://pypi.org/simple" }
sdist = { url = "https://files.pythonhosted.org/packages/b0/25/7998cd2dec731acbd438fbf91bc619603fc5188de0a9a17699a781840452/pyxdg-0.28.tar.gz", hash = "sha256:3267bb3074e934df202af2ee0868575484108581e6f3cb006af1da35395e88b4", size = 77776 }
wheels = [
    { url = "https://files.pythonhosted.org/packages/e5/8d/cf41b66a8110670e3ad03dab9b759704eeed07fa96e90fdc0357b2ba70e2/pyxdg-0.28-py2.py3-none-any.whl", hash = "sha256:bdaf595999a0178ecea4052b7f4195569c1ff4d344567bccdc12dfdf02d545ab", size = 49520 },
]

[[package]]
name = "pyyaml"
version = "6.0.2"
source = { registry = "https://pypi.org/simple" }
sdist = { url = "https://files.pythonhosted.org/packages/54/ed/79a089b6be93607fa5cdaedf301d7dfb23af5f25c398d5ead2525b063e17/pyyaml-6.0.2.tar.gz", hash = "sha256:d584d9ec91ad65861cc08d42e834324ef890a082e591037abe114850ff7bbc3e", size = 130631 }
wheels = [
    { url = "https://files.pythonhosted.org/packages/86/0c/c581167fc46d6d6d7ddcfb8c843a4de25bdd27e4466938109ca68492292c/PyYAML-6.0.2-cp312-cp312-macosx_10_9_x86_64.whl", hash = "sha256:c70c95198c015b85feafc136515252a261a84561b7b1d51e3384e0655ddf25ab", size = 183873 },
    { url = "https://files.pythonhosted.org/packages/a8/0c/38374f5bb272c051e2a69281d71cba6fdb983413e6758b84482905e29a5d/PyYAML-6.0.2-cp312-cp312-macosx_11_0_arm64.whl", hash = "sha256:ce826d6ef20b1bc864f0a68340c8b3287705cae2f8b4b1d932177dcc76721725", size = 173302 },
    { url = "https://files.pythonhosted.org/packages/c3/93/9916574aa8c00aa06bbac729972eb1071d002b8e158bd0e83a3b9a20a1f7/PyYAML-6.0.2-cp312-cp312-manylinux_2_17_aarch64.manylinux2014_aarch64.whl", hash = "sha256:1f71ea527786de97d1a0cc0eacd1defc0985dcf6b3f17bb77dcfc8c34bec4dc5", size = 739154 },
    { url = "https://files.pythonhosted.org/packages/95/0f/b8938f1cbd09739c6da569d172531567dbcc9789e0029aa070856f123984/PyYAML-6.0.2-cp312-cp312-manylinux_2_17_s390x.manylinux2014_s390x.whl", hash = "sha256:9b22676e8097e9e22e36d6b7bda33190d0d400f345f23d4065d48f4ca7ae0425", size = 766223 },
    { url = "https://files.pythonhosted.org/packages/b9/2b/614b4752f2e127db5cc206abc23a8c19678e92b23c3db30fc86ab731d3bd/PyYAML-6.0.2-cp312-cp312-manylinux_2_17_x86_64.manylinux2014_x86_64.whl", hash = "sha256:80bab7bfc629882493af4aa31a4cfa43a4c57c83813253626916b8c7ada83476", size = 767542 },
    { url = "https://files.pythonhosted.org/packages/d4/00/dd137d5bcc7efea1836d6264f049359861cf548469d18da90cd8216cf05f/PyYAML-6.0.2-cp312-cp312-musllinux_1_1_aarch64.whl", hash = "sha256:0833f8694549e586547b576dcfaba4a6b55b9e96098b36cdc7ebefe667dfed48", size = 731164 },
    { url = "https://files.pythonhosted.org/packages/c9/1f/4f998c900485e5c0ef43838363ba4a9723ac0ad73a9dc42068b12aaba4e4/PyYAML-6.0.2-cp312-cp312-musllinux_1_1_x86_64.whl", hash = "sha256:8b9c7197f7cb2738065c481a0461e50ad02f18c78cd75775628afb4d7137fb3b", size = 756611 },
    { url = "https://files.pythonhosted.org/packages/df/d1/f5a275fdb252768b7a11ec63585bc38d0e87c9e05668a139fea92b80634c/PyYAML-6.0.2-cp312-cp312-win32.whl", hash = "sha256:ef6107725bd54b262d6dedcc2af448a266975032bc85ef0172c5f059da6325b4", size = 140591 },
    { url = "https://files.pythonhosted.org/packages/0c/e8/4f648c598b17c3d06e8753d7d13d57542b30d56e6c2dedf9c331ae56312e/PyYAML-6.0.2-cp312-cp312-win_amd64.whl", hash = "sha256:7e7401d0de89a9a855c839bc697c079a4af81cf878373abd7dc625847d25cbd8", size = 156338 },
    { url = "https://files.pythonhosted.org/packages/ef/e3/3af305b830494fa85d95f6d95ef7fa73f2ee1cc8ef5b495c7c3269fb835f/PyYAML-6.0.2-cp313-cp313-macosx_10_13_x86_64.whl", hash = "sha256:efdca5630322a10774e8e98e1af481aad470dd62c3170801852d752aa7a783ba", size = 181309 },
    { url = "https://files.pythonhosted.org/packages/45/9f/3b1c20a0b7a3200524eb0076cc027a970d320bd3a6592873c85c92a08731/PyYAML-6.0.2-cp313-cp313-macosx_11_0_arm64.whl", hash = "sha256:50187695423ffe49e2deacb8cd10510bc361faac997de9efef88badc3bb9e2d1", size = 171679 },
    { url = "https://files.pythonhosted.org/packages/7c/9a/337322f27005c33bcb656c655fa78325b730324c78620e8328ae28b64d0c/PyYAML-6.0.2-cp313-cp313-manylinux_2_17_aarch64.manylinux2014_aarch64.whl", hash = "sha256:0ffe8360bab4910ef1b9e87fb812d8bc0a308b0d0eef8c8f44e0254ab3b07133", size = 733428 },
    { url = "https://files.pythonhosted.org/packages/a3/69/864fbe19e6c18ea3cc196cbe5d392175b4cf3d5d0ac1403ec3f2d237ebb5/PyYAML-6.0.2-cp313-cp313-manylinux_2_17_s390x.manylinux2014_s390x.whl", hash = "sha256:17e311b6c678207928d649faa7cb0d7b4c26a0ba73d41e99c4fff6b6c3276484", size = 763361 },
    { url = "https://files.pythonhosted.org/packages/04/24/b7721e4845c2f162d26f50521b825fb061bc0a5afcf9a386840f23ea19fa/PyYAML-6.0.2-cp313-cp313-manylinux_2_17_x86_64.manylinux2014_x86_64.whl", hash = "sha256:70b189594dbe54f75ab3a1acec5f1e3faa7e8cf2f1e08d9b561cb41b845f69d5", size = 759523 },
    { url = "https://files.pythonhosted.org/packages/2b/b2/e3234f59ba06559c6ff63c4e10baea10e5e7df868092bf9ab40e5b9c56b6/PyYAML-6.0.2-cp313-cp313-musllinux_1_1_aarch64.whl", hash = "sha256:41e4e3953a79407c794916fa277a82531dd93aad34e29c2a514c2c0c5fe971cc", size = 726660 },
    { url = "https://files.pythonhosted.org/packages/fe/0f/25911a9f080464c59fab9027482f822b86bf0608957a5fcc6eaac85aa515/PyYAML-6.0.2-cp313-cp313-musllinux_1_1_x86_64.whl", hash = "sha256:68ccc6023a3400877818152ad9a1033e3db8625d899c72eacb5a668902e4d652", size = 751597 },
    { url = "https://files.pythonhosted.org/packages/14/0d/e2c3b43bbce3cf6bd97c840b46088a3031085179e596d4929729d8d68270/PyYAML-6.0.2-cp313-cp313-win32.whl", hash = "sha256:bc2fa7c6b47d6bc618dd7fb02ef6fdedb1090ec036abab80d4681424b84c1183", size = 140527 },
    { url = "https://files.pythonhosted.org/packages/fa/de/02b54f42487e3d3c6efb3f89428677074ca7bf43aae402517bc7cca949f3/PyYAML-6.0.2-cp313-cp313-win_amd64.whl", hash = "sha256:8388ee1976c416731879ac16da0aff3f63b286ffdd57cdeb95f3f2e085687563", size = 156446 },
]

[[package]]
name = "pyyaml-env-tag"
version = "0.1"
source = { registry = "https://pypi.org/simple" }
dependencies = [
    { name = "pyyaml" },
]
sdist = { url = "https://files.pythonhosted.org/packages/fb/8e/da1c6c58f751b70f8ceb1eb25bc25d524e8f14fe16edcce3f4e3ba08629c/pyyaml_env_tag-0.1.tar.gz", hash = "sha256:70092675bda14fdec33b31ba77e7543de9ddc88f2e5b99160396572d11525bdb", size = 5631 }
wheels = [
    { url = "https://files.pythonhosted.org/packages/5a/66/bbb1dd374f5c870f59c5bb1db0e18cbe7fa739415a24cbd95b2d1f5ae0c4/pyyaml_env_tag-0.1-py3-none-any.whl", hash = "sha256:af31106dec8a4d68c60207c1886031cbf839b68aa7abccdb19868200532c2069", size = 3911 },
]

[[package]]
name = "qdrant-client"
version = "1.14.2"
source = { registry = "https://pypi.org/simple" }
dependencies = [
    { name = "grpcio" },
    { name = "httpx", extra = ["http2"] },
    { name = "numpy" },
    { name = "portalocker" },
    { name = "protobuf" },
    { name = "pydantic" },
    { name = "urllib3" },
]
sdist = { url = "https://files.pythonhosted.org/packages/00/80/b84c4c52106b6da291829d8ec632f58a5692d2772e8d3c1d3be4f9a47a2e/qdrant_client-1.14.2.tar.gz", hash = "sha256:da5cab4d367d099d1330b6f30d45aefc8bd76f8b8f9d8fa5d4f813501b93af0d", size = 285531 }
wheels = [
    { url = "https://files.pythonhosted.org/packages/e4/52/f49b0aa96253010f57cf80315edecec4f469e7a39c1ed92bf727fa290e57/qdrant_client-1.14.2-py3-none-any.whl", hash = "sha256:7c283b1f0e71db9c21b85d898fb395791caca2a6d56ee751da96d797b001410c", size = 327691 },
]

[[package]]
name = "questionary"
version = "2.1.0"
source = { registry = "https://pypi.org/simple" }
dependencies = [
    { name = "prompt-toolkit" },
]
sdist = { url = "https://files.pythonhosted.org/packages/a8/b8/d16eb579277f3de9e56e5ad25280fab52fc5774117fb70362e8c2e016559/questionary-2.1.0.tar.gz", hash = "sha256:6302cdd645b19667d8f6e6634774e9538bfcd1aad9be287e743d96cacaf95587", size = 26775 }
wheels = [
    { url = "https://files.pythonhosted.org/packages/ad/3f/11dd4cd4f39e05128bfd20138faea57bec56f9ffba6185d276e3107ba5b2/questionary-2.1.0-py3-none-any.whl", hash = "sha256:44174d237b68bc828e4878c763a9ad6790ee61990e0ae72927694ead57bab8ec", size = 36747 },
]

[[package]]
name = "radon"
version = "6.0.1"
source = { registry = "https://pypi.org/simple" }
dependencies = [
    { name = "colorama" },
    { name = "mando" },
]
sdist = { url = "https://files.pythonhosted.org/packages/b1/6d/98e61600febf6bd929cf04154537c39dc577ce414bafbfc24a286c4fa76d/radon-6.0.1.tar.gz", hash = "sha256:d1ac0053943a893878940fedc8b19ace70386fc9c9bf0a09229a44125ebf45b5", size = 1874992 }
wheels = [
    { url = "https://files.pythonhosted.org/packages/93/f7/d00d9b4a0313a6be3a3e0818e6375e15da6d7076f4ae47d1324e7ca986a1/radon-6.0.1-py2.py3-none-any.whl", hash = "sha256:632cc032364a6f8bb1010a2f6a12d0f14bc7e5ede76585ef29dc0cecf4cd8859", size = 52784 },
]

[[package]]
name = "readme-renderer"
version = "44.0"
source = { registry = "https://pypi.org/simple" }
dependencies = [
    { name = "docutils" },
    { name = "nh3" },
    { name = "pygments" },
]
sdist = { url = "https://files.pythonhosted.org/packages/5a/a9/104ec9234c8448c4379768221ea6df01260cd6c2ce13182d4eac531c8342/readme_renderer-44.0.tar.gz", hash = "sha256:8712034eabbfa6805cacf1402b4eeb2a73028f72d1166d6f5cb7f9c047c5d1e1", size = 32056 }
wheels = [
    { url = "https://files.pythonhosted.org/packages/e1/67/921ec3024056483db83953ae8e48079ad62b92db7880013ca77632921dd0/readme_renderer-44.0-py3-none-any.whl", hash = "sha256:2fbca89b81a08526aadf1357a8c2ae889ec05fb03f5da67f9769c9a592166151", size = 13310 },
]

[[package]]
name = "referencing"
version = "0.36.2"
source = { registry = "https://pypi.org/simple" }
dependencies = [
    { name = "attrs" },
    { name = "rpds-py" },
    { name = "typing-extensions", marker = "python_full_version < '3.13'" },
]
sdist = { url = "https://files.pythonhosted.org/packages/2f/db/98b5c277be99dd18bfd91dd04e1b759cad18d1a338188c936e92f921c7e2/referencing-0.36.2.tar.gz", hash = "sha256:df2e89862cd09deabbdba16944cc3f10feb6b3e6f18e902f7cc25609a34775aa", size = 74744 }
wheels = [
    { url = "https://files.pythonhosted.org/packages/c1/b1/3baf80dc6d2b7bc27a95a67752d0208e410351e3feb4eb78de5f77454d8d/referencing-0.36.2-py3-none-any.whl", hash = "sha256:e8699adbbf8b5c7de96d8ffa0eb5c158b3beafce084968e2ea8bb08c6794dcd0", size = 26775 },
]

[[package]]
name = "regex"
version = "2024.11.6"
source = { registry = "https://pypi.org/simple" }
sdist = { url = "https://files.pythonhosted.org/packages/8e/5f/bd69653fbfb76cf8604468d3b4ec4c403197144c7bfe0e6a5fc9e02a07cb/regex-2024.11.6.tar.gz", hash = "sha256:7ab159b063c52a0333c884e4679f8d7a85112ee3078fe3d9004b2dd875585519", size = 399494 }
wheels = [
    { url = "https://files.pythonhosted.org/packages/ba/30/9a87ce8336b172cc232a0db89a3af97929d06c11ceaa19d97d84fa90a8f8/regex-2024.11.6-cp312-cp312-macosx_10_13_universal2.whl", hash = "sha256:52fb28f528778f184f870b7cf8f225f5eef0a8f6e3778529bdd40c7b3920796a", size = 483781 },
    { url = "https://files.pythonhosted.org/packages/01/e8/00008ad4ff4be8b1844786ba6636035f7ef926db5686e4c0f98093612add/regex-2024.11.6-cp312-cp312-macosx_10_13_x86_64.whl", hash = "sha256:fdd6028445d2460f33136c55eeb1f601ab06d74cb3347132e1c24250187500d9", size = 288455 },
    { url = "https://files.pythonhosted.org/packages/60/85/cebcc0aff603ea0a201667b203f13ba75d9fc8668fab917ac5b2de3967bc/regex-2024.11.6-cp312-cp312-macosx_11_0_arm64.whl", hash = "sha256:805e6b60c54bf766b251e94526ebad60b7de0c70f70a4e6210ee2891acb70bf2", size = 284759 },
    { url = "https://files.pythonhosted.org/packages/94/2b/701a4b0585cb05472a4da28ee28fdfe155f3638f5e1ec92306d924e5faf0/regex-2024.11.6-cp312-cp312-manylinux_2_17_aarch64.manylinux2014_aarch64.whl", hash = "sha256:b85c2530be953a890eaffde05485238f07029600e8f098cdf1848d414a8b45e4", size = 794976 },
    { url = "https://files.pythonhosted.org/packages/4b/bf/fa87e563bf5fee75db8915f7352e1887b1249126a1be4813837f5dbec965/regex-2024.11.6-cp312-cp312-manylinux_2_17_ppc64le.manylinux2014_ppc64le.whl", hash = "sha256:bb26437975da7dc36b7efad18aa9dd4ea569d2357ae6b783bf1118dabd9ea577", size = 833077 },
    { url = "https://files.pythonhosted.org/packages/a1/56/7295e6bad94b047f4d0834e4779491b81216583c00c288252ef625c01d23/regex-2024.11.6-cp312-cp312-manylinux_2_17_s390x.manylinux2014_s390x.whl", hash = "sha256:abfa5080c374a76a251ba60683242bc17eeb2c9818d0d30117b4486be10c59d3", size = 823160 },
    { url = "https://files.pythonhosted.org/packages/fb/13/e3b075031a738c9598c51cfbc4c7879e26729c53aa9cca59211c44235314/regex-2024.11.6-cp312-cp312-manylinux_2_17_x86_64.manylinux2014_x86_64.whl", hash = "sha256:70b7fa6606c2881c1db9479b0eaa11ed5dfa11c8d60a474ff0e095099f39d98e", size = 796896 },
    { url = "https://files.pythonhosted.org/packages/24/56/0b3f1b66d592be6efec23a795b37732682520b47c53da5a32c33ed7d84e3/regex-2024.11.6-cp312-cp312-manylinux_2_5_i686.manylinux1_i686.manylinux_2_17_i686.manylinux2014_i686.whl", hash = "sha256:0c32f75920cf99fe6b6c539c399a4a128452eaf1af27f39bce8909c9a3fd8cbe", size = 783997 },
    { url = "https://files.pythonhosted.org/packages/f9/a1/eb378dada8b91c0e4c5f08ffb56f25fcae47bf52ad18f9b2f33b83e6d498/regex-2024.11.6-cp312-cp312-musllinux_1_2_aarch64.whl", hash = "sha256:982e6d21414e78e1f51cf595d7f321dcd14de1f2881c5dc6a6e23bbbbd68435e", size = 781725 },
    { url = "https://files.pythonhosted.org/packages/83/f2/033e7dec0cfd6dda93390089864732a3409246ffe8b042e9554afa9bff4e/regex-2024.11.6-cp312-cp312-musllinux_1_2_i686.whl", hash = "sha256:a7c2155f790e2fb448faed6dd241386719802296ec588a8b9051c1f5c481bc29", size = 789481 },
    { url = "https://files.pythonhosted.org/packages/83/23/15d4552ea28990a74e7696780c438aadd73a20318c47e527b47a4a5a596d/regex-2024.11.6-cp312-cp312-musllinux_1_2_ppc64le.whl", hash = "sha256:149f5008d286636e48cd0b1dd65018548944e495b0265b45e1bffecce1ef7f39", size = 852896 },
    { url = "https://files.pythonhosted.org/packages/e3/39/ed4416bc90deedbfdada2568b2cb0bc1fdb98efe11f5378d9892b2a88f8f/regex-2024.11.6-cp312-cp312-musllinux_1_2_s390x.whl", hash = "sha256:e5364a4502efca094731680e80009632ad6624084aff9a23ce8c8c6820de3e51", size = 860138 },
    { url = "https://files.pythonhosted.org/packages/93/2d/dd56bb76bd8e95bbce684326302f287455b56242a4f9c61f1bc76e28360e/regex-2024.11.6-cp312-cp312-musllinux_1_2_x86_64.whl", hash = "sha256:0a86e7eeca091c09e021db8eb72d54751e527fa47b8d5787caf96d9831bd02ad", size = 787692 },
    { url = "https://files.pythonhosted.org/packages/0b/55/31877a249ab7a5156758246b9c59539abbeba22461b7d8adc9e8475ff73e/regex-2024.11.6-cp312-cp312-win32.whl", hash = "sha256:32f9a4c643baad4efa81d549c2aadefaeba12249b2adc5af541759237eee1c54", size = 262135 },
    { url = "https://files.pythonhosted.org/packages/38/ec/ad2d7de49a600cdb8dd78434a1aeffe28b9d6fc42eb36afab4a27ad23384/regex-2024.11.6-cp312-cp312-win_amd64.whl", hash = "sha256:a93c194e2df18f7d264092dc8539b8ffb86b45b899ab976aa15d48214138e81b", size = 273567 },
    { url = "https://files.pythonhosted.org/packages/90/73/bcb0e36614601016552fa9344544a3a2ae1809dc1401b100eab02e772e1f/regex-2024.11.6-cp313-cp313-macosx_10_13_universal2.whl", hash = "sha256:a6ba92c0bcdf96cbf43a12c717eae4bc98325ca3730f6b130ffa2e3c3c723d84", size = 483525 },
    { url = "https://files.pythonhosted.org/packages/0f/3f/f1a082a46b31e25291d830b369b6b0c5576a6f7fb89d3053a354c24b8a83/regex-2024.11.6-cp313-cp313-macosx_10_13_x86_64.whl", hash = "sha256:525eab0b789891ac3be914d36893bdf972d483fe66551f79d3e27146191a37d4", size = 288324 },
    { url = "https://files.pythonhosted.org/packages/09/c9/4e68181a4a652fb3ef5099e077faf4fd2a694ea6e0f806a7737aff9e758a/regex-2024.11.6-cp313-cp313-macosx_11_0_arm64.whl", hash = "sha256:086a27a0b4ca227941700e0b31425e7a28ef1ae8e5e05a33826e17e47fbfdba0", size = 284617 },
    { url = "https://files.pythonhosted.org/packages/fc/fd/37868b75eaf63843165f1d2122ca6cb94bfc0271e4428cf58c0616786dce/regex-2024.11.6-cp313-cp313-manylinux_2_17_aarch64.manylinux2014_aarch64.whl", hash = "sha256:bde01f35767c4a7899b7eb6e823b125a64de314a8ee9791367c9a34d56af18d0", size = 795023 },
    { url = "https://files.pythonhosted.org/packages/c4/7c/d4cd9c528502a3dedb5c13c146e7a7a539a3853dc20209c8e75d9ba9d1b2/regex-2024.11.6-cp313-cp313-manylinux_2_17_ppc64le.manylinux2014_ppc64le.whl", hash = "sha256:b583904576650166b3d920d2bcce13971f6f9e9a396c673187f49811b2769dc7", size = 833072 },
    { url = "https://files.pythonhosted.org/packages/4f/db/46f563a08f969159c5a0f0e722260568425363bea43bb7ae370becb66a67/regex-2024.11.6-cp313-cp313-manylinux_2_17_s390x.manylinux2014_s390x.whl", hash = "sha256:1c4de13f06a0d54fa0d5ab1b7138bfa0d883220965a29616e3ea61b35d5f5fc7", size = 823130 },
    { url = "https://files.pythonhosted.org/packages/db/60/1eeca2074f5b87df394fccaa432ae3fc06c9c9bfa97c5051aed70e6e00c2/regex-2024.11.6-cp313-cp313-manylinux_2_17_x86_64.manylinux2014_x86_64.whl", hash = "sha256:3cde6e9f2580eb1665965ce9bf17ff4952f34f5b126beb509fee8f4e994f143c", size = 796857 },
    { url = "https://files.pythonhosted.org/packages/10/db/ac718a08fcee981554d2f7bb8402f1faa7e868c1345c16ab1ebec54b0d7b/regex-2024.11.6-cp313-cp313-manylinux_2_5_i686.manylinux1_i686.manylinux_2_17_i686.manylinux2014_i686.whl", hash = "sha256:0d7f453dca13f40a02b79636a339c5b62b670141e63efd511d3f8f73fba162b3", size = 784006 },
    { url = "https://files.pythonhosted.org/packages/c2/41/7da3fe70216cea93144bf12da2b87367590bcf07db97604edeea55dac9ad/regex-2024.11.6-cp313-cp313-musllinux_1_2_aarch64.whl", hash = "sha256:59dfe1ed21aea057a65c6b586afd2a945de04fc7db3de0a6e3ed5397ad491b07", size = 781650 },
    { url = "https://files.pythonhosted.org/packages/a7/d5/880921ee4eec393a4752e6ab9f0fe28009435417c3102fc413f3fe81c4e5/regex-2024.11.6-cp313-cp313-musllinux_1_2_i686.whl", hash = "sha256:b97c1e0bd37c5cd7902e65f410779d39eeda155800b65fc4d04cc432efa9bc6e", size = 789545 },
    { url = "https://files.pythonhosted.org/packages/dc/96/53770115e507081122beca8899ab7f5ae28ae790bfcc82b5e38976df6a77/regex-2024.11.6-cp313-cp313-musllinux_1_2_ppc64le.whl", hash = "sha256:f9d1e379028e0fc2ae3654bac3cbbef81bf3fd571272a42d56c24007979bafb6", size = 853045 },
    { url = "https://files.pythonhosted.org/packages/31/d3/1372add5251cc2d44b451bd94f43b2ec78e15a6e82bff6a290ef9fd8f00a/regex-2024.11.6-cp313-cp313-musllinux_1_2_s390x.whl", hash = "sha256:13291b39131e2d002a7940fb176e120bec5145f3aeb7621be6534e46251912c4", size = 860182 },
    { url = "https://files.pythonhosted.org/packages/ed/e3/c446a64984ea9f69982ba1a69d4658d5014bc7a0ea468a07e1a1265db6e2/regex-2024.11.6-cp313-cp313-musllinux_1_2_x86_64.whl", hash = "sha256:4f51f88c126370dcec4908576c5a627220da6c09d0bff31cfa89f2523843316d", size = 787733 },
    { url = "https://files.pythonhosted.org/packages/2b/f1/e40c8373e3480e4f29f2692bd21b3e05f296d3afebc7e5dcf21b9756ca1c/regex-2024.11.6-cp313-cp313-win32.whl", hash = "sha256:63b13cfd72e9601125027202cad74995ab26921d8cd935c25f09c630436348ff", size = 262122 },
    { url = "https://files.pythonhosted.org/packages/45/94/bc295babb3062a731f52621cdc992d123111282e291abaf23faa413443ea/regex-2024.11.6-cp313-cp313-win_amd64.whl", hash = "sha256:2b3361af3198667e99927da8b84c1b010752fa4b1115ee30beaa332cabc3ef1a", size = 273545 },
]

[[package]]
name = "requests"
version = "2.32.3"
source = { registry = "https://pypi.org/simple" }
dependencies = [
    { name = "certifi" },
    { name = "charset-normalizer" },
    { name = "idna" },
    { name = "urllib3" },
]
sdist = { url = "https://files.pythonhosted.org/packages/63/70/2bf7780ad2d390a8d301ad0b550f1581eadbd9a20f896afe06353c2a2913/requests-2.32.3.tar.gz", hash = "sha256:55365417734eb18255590a9ff9eb97e9e1da868d4ccd6402399eaf68af20a760", size = 131218 }
wheels = [
    { url = "https://files.pythonhosted.org/packages/f9/9b/335f9764261e915ed497fcdeb11df5dfd6f7bf257d4a6a2a686d80da4d54/requests-2.32.3-py3-none-any.whl", hash = "sha256:70761cfe03c773ceb22aa2f671b4757976145175cdfca038c02654d061d6dcc6", size = 64928 },
]

[[package]]
name = "requests-toolbelt"
version = "1.0.0"
source = { registry = "https://pypi.org/simple" }
dependencies = [
    { name = "requests" },
]
sdist = { url = "https://files.pythonhosted.org/packages/f3/61/d7545dafb7ac2230c70d38d31cbfe4cc64f7144dc41f6e4e4b78ecd9f5bb/requests-toolbelt-1.0.0.tar.gz", hash = "sha256:7681a0a3d047012b5bdc0ee37d7f8f07ebe76ab08caeccfc3921ce23c88d5bc6", size = 206888 }
wheels = [
    { url = "https://files.pythonhosted.org/packages/3f/51/d4db610ef29373b879047326cbf6fa98b6c1969d6f6dc423279de2b1be2c/requests_toolbelt-1.0.0-py2.py3-none-any.whl", hash = "sha256:cccfdd665f0a24fcf4726e690f65639d272bb0637b9b92dfd91a5568ccf6bd06", size = 54481 },
]

[[package]]
name = "requests-unixsocket"
version = "0.4.1"
source = { registry = "https://pypi.org/simple" }
dependencies = [
    { name = "requests" },
]
sdist = { url = "https://files.pythonhosted.org/packages/22/80/44636b363e75af7f5e6ac0571137466fec66e47016179139d0019a453ab7/requests_unixsocket-0.4.1.tar.gz", hash = "sha256:b2596158c356ecee68d27ba469a52211230ac6fb0cde8b66afb19f0ed47a1995", size = 23476 }
wheels = [
    { url = "https://files.pythonhosted.org/packages/63/86/df4771915e64a564c577ea2573956861c9c9f6c79450b172c5f9277cc48a/requests_unixsocket-0.4.1-py3-none-any.whl", hash = "sha256:60c4942e9dbecc2f64d611039fb1dfc25da382083c6434ac0316dca3ff908f4d", size = 11340 },
]

[[package]]
name = "rfc3986"
version = "2.0.0"
source = { registry = "https://pypi.org/simple" }
sdist = { url = "https://files.pythonhosted.org/packages/85/40/1520d68bfa07ab5a6f065a186815fb6610c86fe957bc065754e47f7b0840/rfc3986-2.0.0.tar.gz", hash = "sha256:97aacf9dbd4bfd829baad6e6309fa6573aaf1be3f6fa735c8ab05e46cecb261c", size = 49026 }
wheels = [
    { url = "https://files.pythonhosted.org/packages/ff/9a/9afaade874b2fa6c752c36f1548f718b5b83af81ed9b76628329dab81c1b/rfc3986-2.0.0-py2.py3-none-any.whl", hash = "sha256:50b1502b60e289cb37883f3dfd34532b8873c7de9f49bb546641ce9cbd256ebd", size = 31326 },
]

[[package]]
name = "rich"
version = "14.0.0"
source = { registry = "https://pypi.org/simple" }
dependencies = [
    { name = "markdown-it-py" },
    { name = "pygments" },
]
sdist = { url = "https://files.pythonhosted.org/packages/a1/53/830aa4c3066a8ab0ae9a9955976fb770fe9c6102117c8ec4ab3ea62d89e8/rich-14.0.0.tar.gz", hash = "sha256:82f1bc23a6a21ebca4ae0c45af9bdbc492ed20231dcb63f297d6d1021a9d5725", size = 224078 }
wheels = [
    { url = "https://files.pythonhosted.org/packages/0d/9b/63f4c7ebc259242c89b3acafdb37b41d1185c07ff0011164674e9076b491/rich-14.0.0-py3-none-any.whl", hash = "sha256:1c9491e1951aac09caffd42f448ee3d04e58923ffe14993f6e83068dc395d7e0", size = 243229 },
]

[[package]]
name = "rpds-py"
version = "0.24.0"
source = { registry = "https://pypi.org/simple" }
sdist = { url = "https://files.pythonhosted.org/packages/0b/b3/52b213298a0ba7097c7ea96bee95e1947aa84cc816d48cebb539770cdf41/rpds_py-0.24.0.tar.gz", hash = "sha256:772cc1b2cd963e7e17e6cc55fe0371fb9c704d63e44cacec7b9b7f523b78919e", size = 26863 }
wheels = [
    { url = "https://files.pythonhosted.org/packages/1a/e0/1c55f4a3be5f1ca1a4fd1f3ff1504a1478c1ed48d84de24574c4fa87e921/rpds_py-0.24.0-cp312-cp312-macosx_10_12_x86_64.whl", hash = "sha256:d8551e733626afec514b5d15befabea0dd70a343a9f23322860c4f16a9430205", size = 366945 },
    { url = "https://files.pythonhosted.org/packages/39/1b/a3501574fbf29118164314dbc800d568b8c1c7b3258b505360e8abb3902c/rpds_py-0.24.0-cp312-cp312-macosx_11_0_arm64.whl", hash = "sha256:0e374c0ce0ca82e5b67cd61fb964077d40ec177dd2c4eda67dba130de09085c7", size = 351935 },
    { url = "https://files.pythonhosted.org/packages/dc/47/77d3d71c55f6a374edde29f1aca0b2e547325ed00a9da820cabbc9497d2b/rpds_py-0.24.0-cp312-cp312-manylinux_2_17_aarch64.manylinux2014_aarch64.whl", hash = "sha256:d69d003296df4840bd445a5d15fa5b6ff6ac40496f956a221c4d1f6f7b4bc4d9", size = 390817 },
    { url = "https://files.pythonhosted.org/packages/4e/ec/1e336ee27484379e19c7f9cc170f4217c608aee406d3ae3a2e45336bff36/rpds_py-0.24.0-cp312-cp312-manylinux_2_17_armv7l.manylinux2014_armv7l.whl", hash = "sha256:8212ff58ac6dfde49946bea57474a386cca3f7706fc72c25b772b9ca4af6b79e", size = 401983 },
    { url = "https://files.pythonhosted.org/packages/07/f8/39b65cbc272c635eaea6d393c2ad1ccc81c39eca2db6723a0ca4b2108fce/rpds_py-0.24.0-cp312-cp312-manylinux_2_17_ppc64le.manylinux2014_ppc64le.whl", hash = "sha256:528927e63a70b4d5f3f5ccc1fa988a35456eb5d15f804d276709c33fc2f19bda", size = 451719 },
    { url = "https://files.pythonhosted.org/packages/32/05/05c2b27dd9c30432f31738afed0300659cb9415db0ff7429b05dfb09bbde/rpds_py-0.24.0-cp312-cp312-manylinux_2_17_s390x.manylinux2014_s390x.whl", hash = "sha256:a824d2c7a703ba6daaca848f9c3d5cb93af0505be505de70e7e66829affd676e", size = 442546 },
    { url = "https://files.pythonhosted.org/packages/7d/e0/19383c8b5d509bd741532a47821c3e96acf4543d0832beba41b4434bcc49/rpds_py-0.24.0-cp312-cp312-manylinux_2_17_x86_64.manylinux2014_x86_64.whl", hash = "sha256:44d51febb7a114293ffd56c6cf4736cb31cd68c0fddd6aa303ed09ea5a48e029", size = 393695 },
    { url = "https://files.pythonhosted.org/packages/9d/15/39f14e96d94981d0275715ae8ea564772237f3fa89bc3c21e24de934f2c7/rpds_py-0.24.0-cp312-cp312-manylinux_2_5_i686.manylinux1_i686.whl", hash = "sha256:3fab5f4a2c64a8fb64fc13b3d139848817a64d467dd6ed60dcdd6b479e7febc9", size = 427218 },
    { url = "https://files.pythonhosted.org/packages/22/b9/12da7124905a680f690da7a9de6f11de770b5e359f5649972f7181c8bf51/rpds_py-0.24.0-cp312-cp312-musllinux_1_2_aarch64.whl", hash = "sha256:9be4f99bee42ac107870c61dfdb294d912bf81c3c6d45538aad7aecab468b6b7", size = 568062 },
    { url = "https://files.pythonhosted.org/packages/88/17/75229017a2143d915f6f803721a6d721eca24f2659c5718a538afa276b4f/rpds_py-0.24.0-cp312-cp312-musllinux_1_2_i686.whl", hash = "sha256:564c96b6076a98215af52f55efa90d8419cc2ef45d99e314fddefe816bc24f91", size = 596262 },
    { url = "https://files.pythonhosted.org/packages/aa/64/8e8a1d8bd1b6b638d6acb6d41ab2cec7f2067a5b8b4c9175703875159a7c/rpds_py-0.24.0-cp312-cp312-musllinux_1_2_x86_64.whl", hash = "sha256:75a810b7664c17f24bf2ffd7f92416c00ec84b49bb68e6a0d93e542406336b56", size = 564306 },
    { url = "https://files.pythonhosted.org/packages/68/1c/a7eac8d8ed8cb234a9b1064647824c387753343c3fab6ed7c83481ed0be7/rpds_py-0.24.0-cp312-cp312-win32.whl", hash = "sha256:f6016bd950be4dcd047b7475fdf55fb1e1f59fc7403f387be0e8123e4a576d30", size = 224281 },
    { url = "https://files.pythonhosted.org/packages/bb/46/b8b5424d1d21f2f2f3f2d468660085318d4f74a8df8289e3dd6ad224d488/rpds_py-0.24.0-cp312-cp312-win_amd64.whl", hash = "sha256:998c01b8e71cf051c28f5d6f1187abbdf5cf45fc0efce5da6c06447cba997034", size = 239719 },
    { url = "https://files.pythonhosted.org/packages/9d/c3/3607abc770395bc6d5a00cb66385a5479fb8cd7416ddef90393b17ef4340/rpds_py-0.24.0-cp313-cp313-macosx_10_12_x86_64.whl", hash = "sha256:3d2d8e4508e15fc05b31285c4b00ddf2e0eb94259c2dc896771966a163122a0c", size = 367072 },
    { url = "https://files.pythonhosted.org/packages/d8/35/8c7ee0fe465793e3af3298dc5a9f3013bd63e7a69df04ccfded8293a4982/rpds_py-0.24.0-cp313-cp313-macosx_11_0_arm64.whl", hash = "sha256:0f00c16e089282ad68a3820fd0c831c35d3194b7cdc31d6e469511d9bffc535c", size = 351919 },
    { url = "https://files.pythonhosted.org/packages/91/d3/7e1b972501eb5466b9aca46a9c31bcbbdc3ea5a076e9ab33f4438c1d069d/rpds_py-0.24.0-cp313-cp313-manylinux_2_17_aarch64.manylinux2014_aarch64.whl", hash = "sha256:951cc481c0c395c4a08639a469d53b7d4afa252529a085418b82a6b43c45c240", size = 390360 },
    { url = "https://files.pythonhosted.org/packages/a2/a8/ccabb50d3c91c26ad01f9b09a6a3b03e4502ce51a33867c38446df9f896b/rpds_py-0.24.0-cp313-cp313-manylinux_2_17_armv7l.manylinux2014_armv7l.whl", hash = "sha256:c9ca89938dff18828a328af41ffdf3902405a19f4131c88e22e776a8e228c5a8", size = 400704 },
    { url = "https://files.pythonhosted.org/packages/53/ae/5fa5bf0f3bc6ce21b5ea88fc0ecd3a439e7cb09dd5f9ffb3dbe1b6894fc5/rpds_py-0.24.0-cp313-cp313-manylinux_2_17_ppc64le.manylinux2014_ppc64le.whl", hash = "sha256:ed0ef550042a8dbcd657dfb284a8ee00f0ba269d3f2286b0493b15a5694f9fe8", size = 450839 },
    { url = "https://files.pythonhosted.org/packages/e3/ac/c4e18b36d9938247e2b54f6a03746f3183ca20e1edd7d3654796867f5100/rpds_py-0.24.0-cp313-cp313-manylinux_2_17_s390x.manylinux2014_s390x.whl", hash = "sha256:2b2356688e5d958c4d5cb964af865bea84db29971d3e563fb78e46e20fe1848b", size = 441494 },
    { url = "https://files.pythonhosted.org/packages/bf/08/b543969c12a8f44db6c0f08ced009abf8f519191ca6985509e7c44102e3c/rpds_py-0.24.0-cp313-cp313-manylinux_2_17_x86_64.manylinux2014_x86_64.whl", hash = "sha256:78884d155fd15d9f64f5d6124b486f3d3f7fd7cd71a78e9670a0f6f6ca06fb2d", size = 393185 },
    { url = "https://files.pythonhosted.org/packages/da/7e/f6eb6a7042ce708f9dfc781832a86063cea8a125bbe451d663697b51944f/rpds_py-0.24.0-cp313-cp313-manylinux_2_5_i686.manylinux1_i686.whl", hash = "sha256:6a4a535013aeeef13c5532f802708cecae8d66c282babb5cd916379b72110cf7", size = 426168 },
    { url = "https://files.pythonhosted.org/packages/38/b0/6cd2bb0509ac0b51af4bb138e145b7c4c902bb4b724d6fd143689d6e0383/rpds_py-0.24.0-cp313-cp313-musllinux_1_2_aarch64.whl", hash = "sha256:84e0566f15cf4d769dade9b366b7b87c959be472c92dffb70462dd0844d7cbad", size = 567622 },
    { url = "https://files.pythonhosted.org/packages/64/b0/c401f4f077547d98e8b4c2ec6526a80e7cb04f519d416430ec1421ee9e0b/rpds_py-0.24.0-cp313-cp313-musllinux_1_2_i686.whl", hash = "sha256:823e74ab6fbaa028ec89615ff6acb409e90ff45580c45920d4dfdddb069f2120", size = 595435 },
    { url = "https://files.pythonhosted.org/packages/9f/ec/7993b6e803294c87b61c85bd63e11142ccfb2373cf88a61ec602abcbf9d6/rpds_py-0.24.0-cp313-cp313-musllinux_1_2_x86_64.whl", hash = "sha256:c61a2cb0085c8783906b2f8b1f16a7e65777823c7f4d0a6aaffe26dc0d358dd9", size = 563762 },
    { url = "https://files.pythonhosted.org/packages/1f/29/4508003204cb2f461dc2b83dd85f8aa2b915bc98fe6046b9d50d4aa05401/rpds_py-0.24.0-cp313-cp313-win32.whl", hash = "sha256:60d9b630c8025b9458a9d114e3af579a2c54bd32df601c4581bd054e85258143", size = 223510 },
    { url = "https://files.pythonhosted.org/packages/f9/12/09e048d1814195e01f354155fb772fb0854bd3450b5f5a82224b3a319f0e/rpds_py-0.24.0-cp313-cp313-win_amd64.whl", hash = "sha256:6eea559077d29486c68218178ea946263b87f1c41ae7f996b1f30a983c476a5a", size = 239075 },
    { url = "https://files.pythonhosted.org/packages/d2/03/5027cde39bb2408d61e4dd0cf81f815949bb629932a6c8df1701d0257fc4/rpds_py-0.24.0-cp313-cp313t-macosx_10_12_x86_64.whl", hash = "sha256:d09dc82af2d3c17e7dd17120b202a79b578d79f2b5424bda209d9966efeed114", size = 362974 },
    { url = "https://files.pythonhosted.org/packages/bf/10/24d374a2131b1ffafb783e436e770e42dfdb74b69a2cd25eba8c8b29d861/rpds_py-0.24.0-cp313-cp313t-macosx_11_0_arm64.whl", hash = "sha256:5fc13b44de6419d1e7a7e592a4885b323fbc2f46e1f22151e3a8ed3b8b920405", size = 348730 },
    { url = "https://files.pythonhosted.org/packages/7a/d1/1ef88d0516d46cd8df12e5916966dbf716d5ec79b265eda56ba1b173398c/rpds_py-0.24.0-cp313-cp313t-manylinux_2_17_aarch64.manylinux2014_aarch64.whl", hash = "sha256:c347a20d79cedc0a7bd51c4d4b7dbc613ca4e65a756b5c3e57ec84bd43505b47", size = 387627 },
    { url = "https://files.pythonhosted.org/packages/4e/35/07339051b8b901ecefd449ebf8e5522e92bcb95e1078818cbfd9db8e573c/rpds_py-0.24.0-cp313-cp313t-manylinux_2_17_armv7l.manylinux2014_armv7l.whl", hash = "sha256:20f2712bd1cc26a3cc16c5a1bfee9ed1abc33d4cdf1aabd297fe0eb724df4272", size = 394094 },
    { url = "https://files.pythonhosted.org/packages/dc/62/ee89ece19e0ba322b08734e95441952062391065c157bbd4f8802316b4f1/rpds_py-0.24.0-cp313-cp313t-manylinux_2_17_ppc64le.manylinux2014_ppc64le.whl", hash = "sha256:aad911555286884be1e427ef0dc0ba3929e6821cbeca2194b13dc415a462c7fd", size = 449639 },
    { url = "https://files.pythonhosted.org/packages/15/24/b30e9f9e71baa0b9dada3a4ab43d567c6b04a36d1cb531045f7a8a0a7439/rpds_py-0.24.0-cp313-cp313t-manylinux_2_17_s390x.manylinux2014_s390x.whl", hash = "sha256:0aeb3329c1721c43c58cae274d7d2ca85c1690d89485d9c63a006cb79a85771a", size = 438584 },
    { url = "https://files.pythonhosted.org/packages/28/d9/49f7b8f3b4147db13961e19d5e30077cd0854ccc08487026d2cb2142aa4a/rpds_py-0.24.0-cp313-cp313t-manylinux_2_17_x86_64.manylinux2014_x86_64.whl", hash = "sha256:2a0f156e9509cee987283abd2296ec816225145a13ed0391df8f71bf1d789e2d", size = 391047 },
    { url = "https://files.pythonhosted.org/packages/49/b0/e66918d0972c33a259ba3cd7b7ff10ed8bd91dbcfcbec6367b21f026db75/rpds_py-0.24.0-cp313-cp313t-manylinux_2_5_i686.manylinux1_i686.whl", hash = "sha256:aa6800adc8204ce898c8a424303969b7aa6a5e4ad2789c13f8648739830323b7", size = 418085 },
    { url = "https://files.pythonhosted.org/packages/e1/6b/99ed7ea0a94c7ae5520a21be77a82306aac9e4e715d4435076ead07d05c6/rpds_py-0.24.0-cp313-cp313t-musllinux_1_2_aarch64.whl", hash = "sha256:a18fc371e900a21d7392517c6f60fe859e802547309e94313cd8181ad9db004d", size = 564498 },
    { url = "https://files.pythonhosted.org/packages/28/26/1cacfee6b800e6fb5f91acecc2e52f17dbf8b0796a7c984b4568b6d70e38/rpds_py-0.24.0-cp313-cp313t-musllinux_1_2_i686.whl", hash = "sha256:9168764133fd919f8dcca2ead66de0105f4ef5659cbb4fa044f7014bed9a1797", size = 590202 },
    { url = "https://files.pythonhosted.org/packages/a9/9e/57bd2f9fba04a37cef673f9a66b11ca8c43ccdd50d386c455cd4380fe461/rpds_py-0.24.0-cp313-cp313t-musllinux_1_2_x86_64.whl", hash = "sha256:5f6e3cec44ba05ee5cbdebe92d052f69b63ae792e7d05f1020ac5e964394080c", size = 561771 },
    { url = "https://files.pythonhosted.org/packages/9f/cf/b719120f375ab970d1c297dbf8de1e3c9edd26fe92c0ed7178dd94b45992/rpds_py-0.24.0-cp313-cp313t-win32.whl", hash = "sha256:8ebc7e65ca4b111d928b669713865f021b7773350eeac4a31d3e70144297baba", size = 221195 },
    { url = "https://files.pythonhosted.org/packages/2d/e5/22865285789f3412ad0c3d7ec4dc0a3e86483b794be8a5d9ed5a19390900/rpds_py-0.24.0-cp313-cp313t-win_amd64.whl", hash = "sha256:675269d407a257b8c00a6b58205b72eec8231656506c56fd429d924ca00bb350", size = 237354 },
]

[[package]]
name = "ruff"
version = "0.11.8"
source = { registry = "https://pypi.org/simple" }
sdist = { url = "https://files.pythonhosted.org/packages/52/f6/adcf73711f31c9f5393862b4281c875a462d9f639f4ccdf69dc368311c20/ruff-0.11.8.tar.gz", hash = "sha256:6d742d10626f9004b781f4558154bb226620a7242080e11caeffab1a40e99df8", size = 4086399 }
wheels = [
    { url = "https://files.pythonhosted.org/packages/9f/60/c6aa9062fa518a9f86cb0b85248245cddcd892a125ca00441df77d79ef88/ruff-0.11.8-py3-none-linux_armv6l.whl", hash = "sha256:896a37516c594805e34020c4a7546c8f8a234b679a7716a3f08197f38913e1a3", size = 10272473 },
    { url = "https://files.pythonhosted.org/packages/a0/e4/0325e50d106dc87c00695f7bcd5044c6d252ed5120ebf423773e00270f50/ruff-0.11.8-py3-none-macosx_10_12_x86_64.whl", hash = "sha256:ab86d22d3d721a40dd3ecbb5e86ab03b2e053bc93c700dc68d1c3346b36ce835", size = 11040862 },
    { url = "https://files.pythonhosted.org/packages/e6/27/b87ea1a7be37fef0adbc7fd987abbf90b6607d96aa3fc67e2c5b858e1e53/ruff-0.11.8-py3-none-macosx_11_0_arm64.whl", hash = "sha256:258f3585057508d317610e8a412788cf726efeefa2fec4dba4001d9e6f90d46c", size = 10385273 },
    { url = "https://files.pythonhosted.org/packages/d3/f7/3346161570d789045ed47a86110183f6ac3af0e94e7fd682772d89f7f1a1/ruff-0.11.8-py3-none-manylinux_2_17_aarch64.manylinux2014_aarch64.whl", hash = "sha256:727d01702f7c30baed3fc3a34901a640001a2828c793525043c29f7614994a8c", size = 10578330 },
    { url = "https://files.pythonhosted.org/packages/c6/c3/327fb950b4763c7b3784f91d3038ef10c13b2d42322d4ade5ce13a2f9edb/ruff-0.11.8-py3-none-manylinux_2_17_armv7l.manylinux2014_armv7l.whl", hash = "sha256:3dca977cc4fc8f66e89900fa415ffe4dbc2e969da9d7a54bfca81a128c5ac219", size = 10122223 },
    { url = "https://files.pythonhosted.org/packages/de/c7/ba686bce9adfeb6c61cb1bbadc17d58110fe1d602f199d79d4c880170f19/ruff-0.11.8-py3-none-manylinux_2_17_i686.manylinux2014_i686.whl", hash = "sha256:c657fa987d60b104d2be8b052d66da0a2a88f9bd1d66b2254333e84ea2720c7f", size = 11697353 },
    { url = "https://files.pythonhosted.org/packages/53/8e/a4fb4a1ddde3c59e73996bb3ac51844ff93384d533629434b1def7a336b0/ruff-0.11.8-py3-none-manylinux_2_17_ppc64.manylinux2014_ppc64.whl", hash = "sha256:f2e74b021d0de5eceb8bd32919f6ff8a9b40ee62ed97becd44993ae5b9949474", size = 12375936 },
    { url = "https://files.pythonhosted.org/packages/ad/a1/9529cb1e2936e2479a51aeb011307e7229225df9ac64ae064d91ead54571/ruff-0.11.8-py3-none-manylinux_2_17_ppc64le.manylinux2014_ppc64le.whl", hash = "sha256:f9b5ef39820abc0f2c62111f7045009e46b275f5b99d5e59dda113c39b7f4f38", size = 11850083 },
    { url = "https://files.pythonhosted.org/packages/3e/94/8f7eac4c612673ae15a4ad2bc0ee62e03c68a2d4f458daae3de0e47c67ba/ruff-0.11.8-py3-none-manylinux_2_17_s390x.manylinux2014_s390x.whl", hash = "sha256:c1dba3135ca503727aa4648152c0fa67c3b1385d3dc81c75cd8a229c4b2a1458", size = 14005834 },
    { url = "https://files.pythonhosted.org/packages/1e/7c/6f63b46b2be870cbf3f54c9c4154d13fac4b8827f22fa05ac835c10835b2/ruff-0.11.8-py3-none-manylinux_2_17_x86_64.manylinux2014_x86_64.whl", hash = "sha256:7f024d32e62faad0f76b2d6afd141b8c171515e4fb91ce9fd6464335c81244e5", size = 11503713 },
    { url = "https://files.pythonhosted.org/packages/3a/91/57de411b544b5fe072779678986a021d87c3ee5b89551f2ca41200c5d643/ruff-0.11.8-py3-none-musllinux_1_2_aarch64.whl", hash = "sha256:d365618d3ad747432e1ae50d61775b78c055fee5936d77fb4d92c6f559741948", size = 10457182 },
    { url = "https://files.pythonhosted.org/packages/01/49/cfe73e0ce5ecdd3e6f1137bf1f1be03dcc819d1bfe5cff33deb40c5926db/ruff-0.11.8-py3-none-musllinux_1_2_armv7l.whl", hash = "sha256:4d9aaa91035bdf612c8ee7266153bcf16005c7c7e2f5878406911c92a31633cb", size = 10101027 },
    { url = "https://files.pythonhosted.org/packages/56/21/a5cfe47c62b3531675795f38a0ef1c52ff8de62eaddf370d46634391a3fb/ruff-0.11.8-py3-none-musllinux_1_2_i686.whl", hash = "sha256:0eba551324733efc76116d9f3a0d52946bc2751f0cd30661564117d6fd60897c", size = 11111298 },
    { url = "https://files.pythonhosted.org/packages/36/98/f76225f87e88f7cb669ae92c062b11c0a1e91f32705f829bd426f8e48b7b/ruff-0.11.8-py3-none-musllinux_1_2_x86_64.whl", hash = "sha256:161eb4cff5cfefdb6c9b8b3671d09f7def2f960cee33481dd898caf2bcd02304", size = 11566884 },
    { url = "https://files.pythonhosted.org/packages/de/7e/fff70b02e57852fda17bd43f99dda37b9bcf3e1af3d97c5834ff48d04715/ruff-0.11.8-py3-none-win32.whl", hash = "sha256:5b18caa297a786465cc511d7f8be19226acf9c0a1127e06e736cd4e1878c3ea2", size = 10451102 },
    { url = "https://files.pythonhosted.org/packages/7b/a9/eaa571eb70648c9bde3120a1d5892597de57766e376b831b06e7c1e43945/ruff-0.11.8-py3-none-win_amd64.whl", hash = "sha256:6e70d11043bef637c5617297bdedec9632af15d53ac1e1ba29c448da9341b0c4", size = 11597410 },
    { url = "https://files.pythonhosted.org/packages/cd/be/f6b790d6ae98f1f32c645f8540d5c96248b72343b0a56fab3a07f2941897/ruff-0.11.8-py3-none-win_arm64.whl", hash = "sha256:304432e4c4a792e3da85b7699feb3426a0908ab98bf29df22a31b0cdd098fac2", size = 10713129 },
]

[[package]]
name = "safetensors"
version = "0.5.3"
source = { registry = "https://pypi.org/simple" }
sdist = { url = "https://files.pythonhosted.org/packages/71/7e/2d5d6ee7b40c0682315367ec7475693d110f512922d582fef1bd4a63adc3/safetensors-0.5.3.tar.gz", hash = "sha256:b6b0d6ecacec39a4fdd99cc19f4576f5219ce858e6fd8dbe7609df0b8dc56965", size = 67210 }
wheels = [
    { url = "https://files.pythonhosted.org/packages/18/ae/88f6c49dbd0cc4da0e08610019a3c78a7d390879a919411a410a1876d03a/safetensors-0.5.3-cp38-abi3-macosx_10_12_x86_64.whl", hash = "sha256:bd20eb133db8ed15b40110b7c00c6df51655a2998132193de2f75f72d99c7073", size = 436917 },
    { url = "https://files.pythonhosted.org/packages/b8/3b/11f1b4a2f5d2ab7da34ecc062b0bc301f2be024d110a6466726bec8c055c/safetensors-0.5.3-cp38-abi3-macosx_11_0_arm64.whl", hash = "sha256:21d01c14ff6c415c485616b8b0bf961c46b3b343ca59110d38d744e577f9cce7", size = 418419 },
    { url = "https://files.pythonhosted.org/packages/5d/9a/add3e6fef267658075c5a41573c26d42d80c935cdc992384dfae435feaef/safetensors-0.5.3-cp38-abi3-manylinux_2_17_aarch64.manylinux2014_aarch64.whl", hash = "sha256:11bce6164887cd491ca75c2326a113ba934be596e22b28b1742ce27b1d076467", size = 459493 },
    { url = "https://files.pythonhosted.org/packages/df/5c/bf2cae92222513cc23b3ff85c4a1bb2811a2c3583ac0f8e8d502751de934/safetensors-0.5.3-cp38-abi3-manylinux_2_17_armv7l.manylinux2014_armv7l.whl", hash = "sha256:4a243be3590bc3301c821da7a18d87224ef35cbd3e5f5727e4e0728b8172411e", size = 472400 },
    { url = "https://files.pythonhosted.org/packages/58/11/7456afb740bd45782d0f4c8e8e1bb9e572f1bf82899fb6ace58af47b4282/safetensors-0.5.3-cp38-abi3-manylinux_2_17_ppc64le.manylinux2014_ppc64le.whl", hash = "sha256:8bd84b12b1670a6f8e50f01e28156422a2bc07fb16fc4e98bded13039d688a0d", size = 522891 },
    { url = "https://files.pythonhosted.org/packages/57/3d/fe73a9d2ace487e7285f6e157afee2383bd1ddb911b7cb44a55cf812eae3/safetensors-0.5.3-cp38-abi3-manylinux_2_17_s390x.manylinux2014_s390x.whl", hash = "sha256:391ac8cab7c829452175f871fcaf414aa1e292b5448bd02620f675a7f3e7abb9", size = 537694 },
    { url = "https://files.pythonhosted.org/packages/a6/f8/dae3421624fcc87a89d42e1898a798bc7ff72c61f38973a65d60df8f124c/safetensors-0.5.3-cp38-abi3-manylinux_2_17_x86_64.manylinux2014_x86_64.whl", hash = "sha256:cead1fa41fc54b1e61089fa57452e8834f798cb1dc7a09ba3524f1eb08e0317a", size = 471642 },
    { url = "https://files.pythonhosted.org/packages/ce/20/1fbe16f9b815f6c5a672f5b760951e20e17e43f67f231428f871909a37f6/safetensors-0.5.3-cp38-abi3-manylinux_2_5_i686.manylinux1_i686.whl", hash = "sha256:1077f3e94182d72618357b04b5ced540ceb71c8a813d3319f1aba448e68a770d", size = 502241 },
    { url = "https://files.pythonhosted.org/packages/5f/18/8e108846b506487aa4629fe4116b27db65c3dde922de2c8e0cc1133f3f29/safetensors-0.5.3-cp38-abi3-musllinux_1_2_aarch64.whl", hash = "sha256:799021e78287bac619c7b3f3606730a22da4cda27759ddf55d37c8db7511c74b", size = 638001 },
    { url = "https://files.pythonhosted.org/packages/82/5a/c116111d8291af6c8c8a8b40628fe833b9db97d8141c2a82359d14d9e078/safetensors-0.5.3-cp38-abi3-musllinux_1_2_armv7l.whl", hash = "sha256:df26da01aaac504334644e1b7642fa000bfec820e7cef83aeac4e355e03195ff", size = 734013 },
    { url = "https://files.pythonhosted.org/packages/7d/ff/41fcc4d3b7de837963622e8610d998710705bbde9a8a17221d85e5d0baad/safetensors-0.5.3-cp38-abi3-musllinux_1_2_i686.whl", hash = "sha256:32c3ef2d7af8b9f52ff685ed0bc43913cdcde135089ae322ee576de93eae5135", size = 670687 },
    { url = "https://files.pythonhosted.org/packages/40/ad/2b113098e69c985a3d8fbda4b902778eae4a35b7d5188859b4a63d30c161/safetensors-0.5.3-cp38-abi3-musllinux_1_2_x86_64.whl", hash = "sha256:37f1521be045e56fc2b54c606d4455573e717b2d887c579ee1dbba5f868ece04", size = 643147 },
    { url = "https://files.pythonhosted.org/packages/0a/0c/95aeb51d4246bd9a3242d3d8349c1112b4ee7611a4b40f0c5c93b05f001d/safetensors-0.5.3-cp38-abi3-win32.whl", hash = "sha256:cfc0ec0846dcf6763b0ed3d1846ff36008c6e7290683b61616c4b040f6a54ace", size = 296677 },
    { url = "https://files.pythonhosted.org/packages/69/e2/b011c38e5394c4c18fb5500778a55ec43ad6106126e74723ffaee246f56e/safetensors-0.5.3-cp38-abi3-win_amd64.whl", hash = "sha256:836cbbc320b47e80acd40e44c8682db0e8ad7123209f69b093def21ec7cafd11", size = 308878 },
]

[[package]]
name = "scikit-learn"
version = "1.6.1"
source = { registry = "https://pypi.org/simple" }
dependencies = [
    { name = "joblib" },
    { name = "numpy" },
    { name = "scipy" },
    { name = "threadpoolctl" },
]
sdist = { url = "https://files.pythonhosted.org/packages/9e/a5/4ae3b3a0755f7b35a280ac90b28817d1f380318973cff14075ab41ef50d9/scikit_learn-1.6.1.tar.gz", hash = "sha256:b4fc2525eca2c69a59260f583c56a7557c6ccdf8deafdba6e060f94c1c59738e", size = 7068312 }
wheels = [
    { url = "https://files.pythonhosted.org/packages/0a/18/c797c9b8c10380d05616db3bfb48e2a3358c767affd0857d56c2eb501caa/scikit_learn-1.6.1-cp312-cp312-macosx_10_13_x86_64.whl", hash = "sha256:926f207c804104677af4857b2c609940b743d04c4c35ce0ddc8ff4f053cddc1b", size = 12104516 },
    { url = "https://files.pythonhosted.org/packages/c4/b7/2e35f8e289ab70108f8cbb2e7a2208f0575dc704749721286519dcf35f6f/scikit_learn-1.6.1-cp312-cp312-macosx_12_0_arm64.whl", hash = "sha256:2c2cae262064e6a9b77eee1c8e768fc46aa0b8338c6a8297b9b6759720ec0ff2", size = 11167837 },
    { url = "https://files.pythonhosted.org/packages/a4/f6/ff7beaeb644bcad72bcfd5a03ff36d32ee4e53a8b29a639f11bcb65d06cd/scikit_learn-1.6.1-cp312-cp312-manylinux_2_17_aarch64.manylinux2014_aarch64.whl", hash = "sha256:1061b7c028a8663fb9a1a1baf9317b64a257fcb036dae5c8752b2abef31d136f", size = 12253728 },
    { url = "https://files.pythonhosted.org/packages/29/7a/8bce8968883e9465de20be15542f4c7e221952441727c4dad24d534c6d99/scikit_learn-1.6.1-cp312-cp312-manylinux_2_17_x86_64.manylinux2014_x86_64.whl", hash = "sha256:2e69fab4ebfc9c9b580a7a80111b43d214ab06250f8a7ef590a4edf72464dd86", size = 13147700 },
    { url = "https://files.pythonhosted.org/packages/62/27/585859e72e117fe861c2079bcba35591a84f801e21bc1ab85bce6ce60305/scikit_learn-1.6.1-cp312-cp312-win_amd64.whl", hash = "sha256:70b1d7e85b1c96383f872a519b3375f92f14731e279a7b4c6cfd650cf5dffc52", size = 11110613 },
    { url = "https://files.pythonhosted.org/packages/2e/59/8eb1872ca87009bdcdb7f3cdc679ad557b992c12f4b61f9250659e592c63/scikit_learn-1.6.1-cp313-cp313-macosx_10_13_x86_64.whl", hash = "sha256:2ffa1e9e25b3d93990e74a4be2c2fc61ee5af85811562f1288d5d055880c4322", size = 12010001 },
    { url = "https://files.pythonhosted.org/packages/9d/05/f2fc4effc5b32e525408524c982c468c29d22f828834f0625c5ef3d601be/scikit_learn-1.6.1-cp313-cp313-macosx_12_0_arm64.whl", hash = "sha256:dc5cf3d68c5a20ad6d571584c0750ec641cc46aeef1c1507be51300e6003a7e1", size = 11096360 },
    { url = "https://files.pythonhosted.org/packages/c8/e4/4195d52cf4f113573fb8ebc44ed5a81bd511a92c0228889125fac2f4c3d1/scikit_learn-1.6.1-cp313-cp313-manylinux_2_17_aarch64.manylinux2014_aarch64.whl", hash = "sha256:c06beb2e839ecc641366000ca84f3cf6fa9faa1777e29cf0c04be6e4d096a348", size = 12209004 },
    { url = "https://files.pythonhosted.org/packages/94/be/47e16cdd1e7fcf97d95b3cb08bde1abb13e627861af427a3651fcb80b517/scikit_learn-1.6.1-cp313-cp313-manylinux_2_17_x86_64.manylinux2014_x86_64.whl", hash = "sha256:e8ca8cb270fee8f1f76fa9bfd5c3507d60c6438bbee5687f81042e2bb98e5a97", size = 13171776 },
    { url = "https://files.pythonhosted.org/packages/34/b0/ca92b90859070a1487827dbc672f998da95ce83edce1270fc23f96f1f61a/scikit_learn-1.6.1-cp313-cp313-win_amd64.whl", hash = "sha256:7a1c43c8ec9fde528d664d947dc4c0789be4077a3647f232869f41d9bf50e0fb", size = 11071865 },
    { url = "https://files.pythonhosted.org/packages/12/ae/993b0fb24a356e71e9a894e42b8a9eec528d4c70217353a1cd7a48bc25d4/scikit_learn-1.6.1-cp313-cp313t-macosx_10_13_x86_64.whl", hash = "sha256:a17c1dea1d56dcda2fac315712f3651a1fea86565b64b48fa1bc090249cbf236", size = 11955804 },
    { url = "https://files.pythonhosted.org/packages/d6/54/32fa2ee591af44507eac86406fa6bba968d1eb22831494470d0a2e4a1eb1/scikit_learn-1.6.1-cp313-cp313t-macosx_12_0_arm64.whl", hash = "sha256:6a7aa5f9908f0f28f4edaa6963c0a6183f1911e63a69aa03782f0d924c830a35", size = 11100530 },
    { url = "https://files.pythonhosted.org/packages/3f/58/55856da1adec655bdce77b502e94a267bf40a8c0b89f8622837f89503b5a/scikit_learn-1.6.1-cp313-cp313t-manylinux_2_17_x86_64.manylinux2014_x86_64.whl", hash = "sha256:0650e730afb87402baa88afbf31c07b84c98272622aaba002559b614600ca691", size = 12433852 },
    { url = "https://files.pythonhosted.org/packages/ff/4f/c83853af13901a574f8f13b645467285a48940f185b690936bb700a50863/scikit_learn-1.6.1-cp313-cp313t-win_amd64.whl", hash = "sha256:3f59fe08dc03ea158605170eb52b22a105f238a5d512c4470ddeca71feae8e5f", size = 11337256 },
]

[[package]]
name = "scipy"
version = "1.15.2"
source = { registry = "https://pypi.org/simple" }
dependencies = [
    { name = "numpy" },
]
sdist = { url = "https://files.pythonhosted.org/packages/b7/b9/31ba9cd990e626574baf93fbc1ac61cf9ed54faafd04c479117517661637/scipy-1.15.2.tar.gz", hash = "sha256:cd58a314d92838f7e6f755c8a2167ead4f27e1fd5c1251fd54289569ef3495ec", size = 59417316 }
wheels = [
    { url = "https://files.pythonhosted.org/packages/4b/5d/3c78815cbab499610f26b5bae6aed33e227225a9fa5290008a733a64f6fc/scipy-1.15.2-cp312-cp312-macosx_10_13_x86_64.whl", hash = "sha256:c4697a10da8f8765bb7c83e24a470da5797e37041edfd77fd95ba3811a47c4fd", size = 38756184 },
    { url = "https://files.pythonhosted.org/packages/37/20/3d04eb066b471b6e171827548b9ddb3c21c6bbea72a4d84fc5989933910b/scipy-1.15.2-cp312-cp312-macosx_12_0_arm64.whl", hash = "sha256:869269b767d5ee7ea6991ed7e22b3ca1f22de73ab9a49c44bad338b725603301", size = 30163558 },
    { url = "https://files.pythonhosted.org/packages/a4/98/e5c964526c929ef1f795d4c343b2ff98634ad2051bd2bbadfef9e772e413/scipy-1.15.2-cp312-cp312-macosx_14_0_arm64.whl", hash = "sha256:bad78d580270a4d32470563ea86c6590b465cb98f83d760ff5b0990cb5518a93", size = 22437211 },
    { url = "https://files.pythonhosted.org/packages/1d/cd/1dc7371e29195ecbf5222f9afeedb210e0a75057d8afbd942aa6cf8c8eca/scipy-1.15.2-cp312-cp312-macosx_14_0_x86_64.whl", hash = "sha256:b09ae80010f52efddb15551025f9016c910296cf70adbf03ce2a8704f3a5ad20", size = 25232260 },
    { url = "https://files.pythonhosted.org/packages/f0/24/1a181a9e5050090e0b5138c5f496fee33293c342b788d02586bc410c6477/scipy-1.15.2-cp312-cp312-manylinux_2_17_aarch64.manylinux2014_aarch64.whl", hash = "sha256:5a6fd6eac1ce74a9f77a7fc724080d507c5812d61e72bd5e4c489b042455865e", size = 35198095 },
    { url = "https://files.pythonhosted.org/packages/c0/53/eaada1a414c026673eb983f8b4a55fe5eb172725d33d62c1b21f63ff6ca4/scipy-1.15.2-cp312-cp312-manylinux_2_17_x86_64.manylinux2014_x86_64.whl", hash = "sha256:2b871df1fe1a3ba85d90e22742b93584f8d2b8e6124f8372ab15c71b73e428b8", size = 37297371 },
    { url = "https://files.pythonhosted.org/packages/e9/06/0449b744892ed22b7e7b9a1994a866e64895363572677a316a9042af1fe5/scipy-1.15.2-cp312-cp312-musllinux_1_2_aarch64.whl", hash = "sha256:03205d57a28e18dfd39f0377d5002725bf1f19a46f444108c29bdb246b6c8a11", size = 36872390 },
    { url = "https://files.pythonhosted.org/packages/6a/6f/a8ac3cfd9505ec695c1bc35edc034d13afbd2fc1882a7c6b473e280397bb/scipy-1.15.2-cp312-cp312-musllinux_1_2_x86_64.whl", hash = "sha256:601881dfb761311045b03114c5fe718a12634e5608c3b403737ae463c9885d53", size = 39700276 },
    { url = "https://files.pythonhosted.org/packages/f5/6f/e6e5aff77ea2a48dd96808bb51d7450875af154ee7cbe72188afb0b37929/scipy-1.15.2-cp312-cp312-win_amd64.whl", hash = "sha256:e7c68b6a43259ba0aab737237876e5c2c549a031ddb7abc28c7b47f22e202ded", size = 40942317 },
    { url = "https://files.pythonhosted.org/packages/53/40/09319f6e0f276ea2754196185f95cd191cb852288440ce035d5c3a931ea2/scipy-1.15.2-cp313-cp313-macosx_10_13_x86_64.whl", hash = "sha256:01edfac9f0798ad6b46d9c4c9ca0e0ad23dbf0b1eb70e96adb9fa7f525eff0bf", size = 38717587 },
    { url = "https://files.pythonhosted.org/packages/fe/c3/2854f40ecd19585d65afaef601e5e1f8dbf6758b2f95b5ea93d38655a2c6/scipy-1.15.2-cp313-cp313-macosx_12_0_arm64.whl", hash = "sha256:08b57a9336b8e79b305a143c3655cc5bdbe6d5ece3378578888d2afbb51c4e37", size = 30100266 },
    { url = "https://files.pythonhosted.org/packages/dd/b1/f9fe6e3c828cb5930b5fe74cb479de5f3d66d682fa8adb77249acaf545b8/scipy-1.15.2-cp313-cp313-macosx_14_0_arm64.whl", hash = "sha256:54c462098484e7466362a9f1672d20888f724911a74c22ae35b61f9c5919183d", size = 22373768 },
    { url = "https://files.pythonhosted.org/packages/15/9d/a60db8c795700414c3f681908a2b911e031e024d93214f2d23c6dae174ab/scipy-1.15.2-cp313-cp313-macosx_14_0_x86_64.whl", hash = "sha256:cf72ff559a53a6a6d77bd8eefd12a17995ffa44ad86c77a5df96f533d4e6c6bb", size = 25154719 },
    { url = "https://files.pythonhosted.org/packages/37/3b/9bda92a85cd93f19f9ed90ade84aa1e51657e29988317fabdd44544f1dd4/scipy-1.15.2-cp313-cp313-manylinux_2_17_aarch64.manylinux2014_aarch64.whl", hash = "sha256:9de9d1416b3d9e7df9923ab23cd2fe714244af10b763975bea9e4f2e81cebd27", size = 35163195 },
    { url = "https://files.pythonhosted.org/packages/03/5a/fc34bf1aa14dc7c0e701691fa8685f3faec80e57d816615e3625f28feb43/scipy-1.15.2-cp313-cp313-manylinux_2_17_x86_64.manylinux2014_x86_64.whl", hash = "sha256:fb530e4794fc8ea76a4a21ccb67dea33e5e0e60f07fc38a49e821e1eae3b71a0", size = 37255404 },
    { url = "https://files.pythonhosted.org/packages/4a/71/472eac45440cee134c8a180dbe4c01b3ec247e0338b7c759e6cd71f199a7/scipy-1.15.2-cp313-cp313-musllinux_1_2_aarch64.whl", hash = "sha256:5ea7ed46d437fc52350b028b1d44e002646e28f3e8ddc714011aaf87330f2f32", size = 36860011 },
    { url = "https://files.pythonhosted.org/packages/01/b3/21f890f4f42daf20e4d3aaa18182dddb9192771cd47445aaae2e318f6738/scipy-1.15.2-cp313-cp313-musllinux_1_2_x86_64.whl", hash = "sha256:11e7ad32cf184b74380f43d3c0a706f49358b904fa7d5345f16ddf993609184d", size = 39657406 },
    { url = "https://files.pythonhosted.org/packages/0d/76/77cf2ac1f2a9cc00c073d49e1e16244e389dd88e2490c91d84e1e3e4d126/scipy-1.15.2-cp313-cp313-win_amd64.whl", hash = "sha256:a5080a79dfb9b78b768cebf3c9dcbc7b665c5875793569f48bf0e2b1d7f68f6f", size = 40961243 },
    { url = "https://files.pythonhosted.org/packages/4c/4b/a57f8ddcf48e129e6054fa9899a2a86d1fc6b07a0e15c7eebff7ca94533f/scipy-1.15.2-cp313-cp313t-macosx_10_13_x86_64.whl", hash = "sha256:447ce30cee6a9d5d1379087c9e474628dab3db4a67484be1b7dc3196bfb2fac9", size = 38870286 },
    { url = "https://files.pythonhosted.org/packages/0c/43/c304d69a56c91ad5f188c0714f6a97b9c1fed93128c691148621274a3a68/scipy-1.15.2-cp313-cp313t-macosx_12_0_arm64.whl", hash = "sha256:c90ebe8aaa4397eaefa8455a8182b164a6cc1d59ad53f79943f266d99f68687f", size = 30141634 },
    { url = "https://files.pythonhosted.org/packages/44/1a/6c21b45d2548eb73be9b9bff421aaaa7e85e22c1f9b3bc44b23485dfce0a/scipy-1.15.2-cp313-cp313t-macosx_14_0_arm64.whl", hash = "sha256:def751dd08243934c884a3221156d63e15234a3155cf25978b0a668409d45eb6", size = 22415179 },
    { url = "https://files.pythonhosted.org/packages/74/4b/aefac4bba80ef815b64f55da06f62f92be5d03b467f2ce3668071799429a/scipy-1.15.2-cp313-cp313t-macosx_14_0_x86_64.whl", hash = "sha256:302093e7dfb120e55515936cb55618ee0b895f8bcaf18ff81eca086c17bd80af", size = 25126412 },
    { url = "https://files.pythonhosted.org/packages/b1/53/1cbb148e6e8f1660aacd9f0a9dfa2b05e9ff1cb54b4386fe868477972ac2/scipy-1.15.2-cp313-cp313t-manylinux_2_17_aarch64.manylinux2014_aarch64.whl", hash = "sha256:7cd5b77413e1855351cdde594eca99c1f4a588c2d63711388b6a1f1c01f62274", size = 34952867 },
    { url = "https://files.pythonhosted.org/packages/2c/23/e0eb7f31a9c13cf2dca083828b97992dd22f8184c6ce4fec5deec0c81fcf/scipy-1.15.2-cp313-cp313t-manylinux_2_17_x86_64.manylinux2014_x86_64.whl", hash = "sha256:6d0194c37037707b2afa7a2f2a924cf7bac3dc292d51b6a925e5fcb89bc5c776", size = 36890009 },
    { url = "https://files.pythonhosted.org/packages/03/f3/e699e19cabe96bbac5189c04aaa970718f0105cff03d458dc5e2b6bd1e8c/scipy-1.15.2-cp313-cp313t-musllinux_1_2_aarch64.whl", hash = "sha256:bae43364d600fdc3ac327db99659dcb79e6e7ecd279a75fe1266669d9a652828", size = 36545159 },
    { url = "https://files.pythonhosted.org/packages/af/f5/ab3838e56fe5cc22383d6fcf2336e48c8fe33e944b9037fbf6cbdf5a11f8/scipy-1.15.2-cp313-cp313t-musllinux_1_2_x86_64.whl", hash = "sha256:f031846580d9acccd0044efd1a90e6f4df3a6e12b4b6bd694a7bc03a89892b28", size = 39136566 },
    { url = "https://files.pythonhosted.org/packages/0a/c8/b3f566db71461cabd4b2d5b39bcc24a7e1c119535c8361f81426be39bb47/scipy-1.15.2-cp313-cp313t-win_amd64.whl", hash = "sha256:fe8a9eb875d430d81755472c5ba75e84acc980e4a8f6204d402849234d3017db", size = 40477705 },
]

[[package]]
name = "secretstorage"
version = "3.3.3"
source = { registry = "https://pypi.org/simple" }
dependencies = [
    { name = "cryptography" },
    { name = "jeepney" },
]
sdist = { url = "https://files.pythonhosted.org/packages/53/a4/f48c9d79cb507ed1373477dbceaba7401fd8a23af63b837fa61f1dcd3691/SecretStorage-3.3.3.tar.gz", hash = "sha256:2403533ef369eca6d2ba81718576c5e0f564d5cca1b58f73a8b23e7d4eeebd77", size = 19739 }
wheels = [
    { url = "https://files.pythonhosted.org/packages/54/24/b4293291fa1dd830f353d2cb163295742fa87f179fcc8a20a306a81978b7/SecretStorage-3.3.3-py3-none-any.whl", hash = "sha256:f356e6628222568e3af06f2eba8df495efa13b3b63081dafd4f7d9a7b7bc9f99", size = 15221 },
]

[[package]]
name = "sentence-transformers"
version = "4.1.0"
source = { registry = "https://pypi.org/simple" }
dependencies = [
    { name = "huggingface-hub" },
    { name = "pillow" },
    { name = "scikit-learn" },
    { name = "scipy" },
    { name = "torch" },
    { name = "tqdm" },
    { name = "transformers" },
    { name = "typing-extensions" },
]
sdist = { url = "https://files.pythonhosted.org/packages/73/84/b30d1b29ff58cfdff423e36a50efd622c8e31d7039b1a0d5e72066620da1/sentence_transformers-4.1.0.tar.gz", hash = "sha256:f125ffd1c727533e0eca5d4567de72f84728de8f7482834de442fd90c2c3d50b", size = 272420 }
wheels = [
    { url = "https://files.pythonhosted.org/packages/45/2d/1151b371f28caae565ad384fdc38198f1165571870217aedda230b9d7497/sentence_transformers-4.1.0-py3-none-any.whl", hash = "sha256:382a7f6be1244a100ce40495fb7523dbe8d71b3c10b299f81e6b735092b3b8ca", size = 345695 },
]

[[package]]
name = "setuptools"
version = "80.3.0"
source = { registry = "https://pypi.org/simple" }
sdist = { url = "https://files.pythonhosted.org/packages/51/6c/a3f892949418b5b9aced7396919c75ffb57e38f08b712b565f5eb10677ee/setuptools-80.3.0.tar.gz", hash = "sha256:ec8308eb180b2312062b1c5523204acf872cd8b0a9e6c2ae76431b22bc4065d7", size = 1314475 }
wheels = [
    { url = "https://files.pythonhosted.org/packages/e6/61/a6239ff35d64e55def020335626894895847cc6659c0f8e1b676c58aad3b/setuptools-80.3.0-py3-none-any.whl", hash = "sha256:a65cffc4fb86167e3020b3ef58e08226baad8b29a3b34ce2c9d07e901bac481d", size = 1200273 },
]

[[package]]
name = "shellingham"
version = "1.5.4"
source = { registry = "https://pypi.org/simple" }
sdist = { url = "https://files.pythonhosted.org/packages/58/15/8b3609fd3830ef7b27b655beb4b4e9c62313a4e8da8c676e142cc210d58e/shellingham-1.5.4.tar.gz", hash = "sha256:8dbca0739d487e5bd35ab3ca4b36e11c4078f3a234bfce294b0a0291363404de", size = 10310 }
wheels = [
    { url = "https://files.pythonhosted.org/packages/e0/f9/0595336914c5619e5f28a1fb793285925a8cd4b432c9da0a987836c7f822/shellingham-1.5.4-py2.py3-none-any.whl", hash = "sha256:7ecfff8f2fd72616f7481040475a65b2bf8af90a56c89140852d1120324e8686", size = 9755 },
]

[[package]]
name = "six"
version = "1.17.0"
source = { registry = "https://pypi.org/simple" }
sdist = { url = "https://files.pythonhosted.org/packages/94/e7/b2c673351809dca68a0e064b6af791aa332cf192da575fd474ed7d6f16a2/six-1.17.0.tar.gz", hash = "sha256:ff70335d468e7eb6ec65b95b99d3a2836546063f63acc5171de367e834932a81", size = 34031 }
wheels = [
    { url = "https://files.pythonhosted.org/packages/b7/ce/149a00dd41f10bc29e5921b496af8b574d8413afcd5e30dfa0ed46c2cc5e/six-1.17.0-py2.py3-none-any.whl", hash = "sha256:4721f391ed90541fddacab5acf947aa0d3dc7d27b2e1e8eda2be8970586c3274", size = 11050 },
]

[[package]]
name = "smmap"
version = "5.0.2"
source = { registry = "https://pypi.org/simple" }
sdist = { url = "https://files.pythonhosted.org/packages/44/cd/a040c4b3119bbe532e5b0732286f805445375489fceaec1f48306068ee3b/smmap-5.0.2.tar.gz", hash = "sha256:26ea65a03958fa0c8a1c7e8c7a58fdc77221b8910f6be2131affade476898ad5", size = 22329 }
wheels = [
    { url = "https://files.pythonhosted.org/packages/04/be/d09147ad1ec7934636ad912901c5fd7667e1c858e19d355237db0d0cd5e4/smmap-5.0.2-py3-none-any.whl", hash = "sha256:b30115f0def7d7531d22a0fb6502488d879e75b260a9db4d0819cfb25403af5e", size = 24303 },
]

[[package]]
name = "sniffio"
version = "1.3.1"
source = { registry = "https://pypi.org/simple" }
sdist = { url = "https://files.pythonhosted.org/packages/a2/87/a6771e1546d97e7e041b6ae58d80074f81b7d5121207425c964ddf5cfdbd/sniffio-1.3.1.tar.gz", hash = "sha256:f4324edc670a0f49750a81b895f35c3adb843cca46f0530f79fc1babb23789dc", size = 20372 }
wheels = [
    { url = "https://files.pythonhosted.org/packages/e9/44/75a9c9421471a6c4805dbf2356f7c181a29c1879239abab1ea2cc8f38b40/sniffio-1.3.1-py3-none-any.whl", hash = "sha256:2f6da418d1f1e0fddd844478f41680e794e6051915791a034ff65e5f100525a2", size = 10235 },
]

[[package]]
name = "soupsieve"
version = "2.7"
source = { registry = "https://pypi.org/simple" }
sdist = { url = "https://files.pythonhosted.org/packages/3f/f4/4a80cd6ef364b2e8b65b15816a843c0980f7a5a2b4dc701fc574952aa19f/soupsieve-2.7.tar.gz", hash = "sha256:ad282f9b6926286d2ead4750552c8a6142bc4c783fd66b0293547c8fe6ae126a", size = 103418 }
wheels = [
    { url = "https://files.pythonhosted.org/packages/e7/9c/0e6afc12c269578be5c0c1c9f4b49a8d32770a080260c333ac04cc1c832d/soupsieve-2.7-py3-none-any.whl", hash = "sha256:6e60cc5c1ffaf1cebcc12e8188320b72071e922c2e897f737cadce79ad5d30c4", size = 36677 },
]

[[package]]
name = "sqlalchemy"
version = "2.0.40"
source = { registry = "https://pypi.org/simple" }
dependencies = [
    { name = "greenlet", marker = "(python_full_version < '3.14' and platform_machine == 'AMD64') or (python_full_version < '3.14' and platform_machine == 'WIN32') or (python_full_version < '3.14' and platform_machine == 'aarch64') or (python_full_version < '3.14' and platform_machine == 'amd64') or (python_full_version < '3.14' and platform_machine == 'ppc64le') or (python_full_version < '3.14' and platform_machine == 'win32') or (python_full_version < '3.14' and platform_machine == 'x86_64')" },
    { name = "typing-extensions" },
]
sdist = { url = "https://files.pythonhosted.org/packages/68/c3/3f2bfa5e4dcd9938405fe2fab5b6ab94a9248a4f9536ea2fd497da20525f/sqlalchemy-2.0.40.tar.gz", hash = "sha256:d827099289c64589418ebbcaead0145cd19f4e3e8a93919a0100247af245fa00", size = 9664299 }
wheels = [
    { url = "https://files.pythonhosted.org/packages/92/06/552c1f92e880b57d8b92ce6619bd569b25cead492389b1d84904b55989d8/sqlalchemy-2.0.40-cp312-cp312-macosx_10_13_x86_64.whl", hash = "sha256:9d3b31d0a1c44b74d3ae27a3de422dfccd2b8f0b75e51ecb2faa2bf65ab1ba0d", size = 2112620 },
    { url = "https://files.pythonhosted.org/packages/01/72/a5bc6e76c34cebc071f758161dbe1453de8815ae6e662393910d3be6d70d/sqlalchemy-2.0.40-cp312-cp312-macosx_11_0_arm64.whl", hash = "sha256:37f7a0f506cf78c80450ed1e816978643d3969f99c4ac6b01104a6fe95c5490a", size = 2103004 },
    { url = "https://files.pythonhosted.org/packages/bf/fd/0e96c8e6767618ed1a06e4d7a167fe13734c2f8113c4cb704443e6783038/sqlalchemy-2.0.40-cp312-cp312-manylinux_2_17_aarch64.manylinux2014_aarch64.whl", hash = "sha256:0bb933a650323e476a2e4fbef8997a10d0003d4da996aad3fd7873e962fdde4d", size = 3252440 },
    { url = "https://files.pythonhosted.org/packages/cd/6a/eb82e45b15a64266a2917a6833b51a334ea3c1991728fd905bfccbf5cf63/sqlalchemy-2.0.40-cp312-cp312-manylinux_2_17_x86_64.manylinux2014_x86_64.whl", hash = "sha256:6959738971b4745eea16f818a2cd086fb35081383b078272c35ece2b07012716", size = 3263277 },
    { url = "https://files.pythonhosted.org/packages/45/97/ebe41ab4530f50af99e3995ebd4e0204bf1b0dc0930f32250dde19c389fe/sqlalchemy-2.0.40-cp312-cp312-musllinux_1_2_aarch64.whl", hash = "sha256:110179728e442dae85dd39591beb74072ae4ad55a44eda2acc6ec98ead80d5f2", size = 3198591 },
    { url = "https://files.pythonhosted.org/packages/e6/1c/a569c1b2b2f5ac20ba6846a1321a2bf52e9a4061001f282bf1c5528dcd69/sqlalchemy-2.0.40-cp312-cp312-musllinux_1_2_x86_64.whl", hash = "sha256:e8040680eaacdce4d635f12c55c714f3d4c7f57da2bc47a01229d115bd319191", size = 3225199 },
    { url = "https://files.pythonhosted.org/packages/8f/91/87cc71a6b10065ca0209d19a4bb575378abda6085e72fa0b61ffb2201b84/sqlalchemy-2.0.40-cp312-cp312-win32.whl", hash = "sha256:650490653b110905c10adac69408380688cefc1f536a137d0d69aca1069dc1d1", size = 2082959 },
    { url = "https://files.pythonhosted.org/packages/2a/9f/14c511cda174aa1ad9b0e42b64ff5a71db35d08b0d80dc044dae958921e5/sqlalchemy-2.0.40-cp312-cp312-win_amd64.whl", hash = "sha256:2be94d75ee06548d2fc591a3513422b873490efb124048f50556369a834853b0", size = 2108526 },
    { url = "https://files.pythonhosted.org/packages/8c/18/4e3a86cc0232377bc48c373a9ba6a1b3fb79ba32dbb4eda0b357f5a2c59d/sqlalchemy-2.0.40-cp313-cp313-macosx_10_13_x86_64.whl", hash = "sha256:915866fd50dd868fdcc18d61d8258db1bf9ed7fbd6dfec960ba43365952f3b01", size = 2107887 },
    { url = "https://files.pythonhosted.org/packages/cb/60/9fa692b1d2ffc4cbd5f47753731fd332afed30137115d862d6e9a1e962c7/sqlalchemy-2.0.40-cp313-cp313-macosx_11_0_arm64.whl", hash = "sha256:4a4c5a2905a9ccdc67a8963e24abd2f7afcd4348829412483695c59e0af9a705", size = 2098367 },
    { url = "https://files.pythonhosted.org/packages/4c/9f/84b78357ca641714a439eb3fbbddb17297dacfa05d951dbf24f28d7b5c08/sqlalchemy-2.0.40-cp313-cp313-manylinux_2_17_aarch64.manylinux2014_aarch64.whl", hash = "sha256:55028d7a3ebdf7ace492fab9895cbc5270153f75442a0472d8516e03159ab364", size = 3184806 },
    { url = "https://files.pythonhosted.org/packages/4b/7d/e06164161b6bfce04c01bfa01518a20cccbd4100d5c951e5a7422189191a/sqlalchemy-2.0.40-cp313-cp313-manylinux_2_17_x86_64.manylinux2014_x86_64.whl", hash = "sha256:6cfedff6878b0e0d1d0a50666a817ecd85051d12d56b43d9d425455e608b5ba0", size = 3198131 },
    { url = "https://files.pythonhosted.org/packages/6d/51/354af20da42d7ec7b5c9de99edafbb7663a1d75686d1999ceb2c15811302/sqlalchemy-2.0.40-cp313-cp313-musllinux_1_2_aarch64.whl", hash = "sha256:bb19e30fdae77d357ce92192a3504579abe48a66877f476880238a962e5b96db", size = 3131364 },
    { url = "https://files.pythonhosted.org/packages/7a/2f/48a41ff4e6e10549d83fcc551ab85c268bde7c03cf77afb36303c6594d11/sqlalchemy-2.0.40-cp313-cp313-musllinux_1_2_x86_64.whl", hash = "sha256:16d325ea898f74b26ffcd1cf8c593b0beed8714f0317df2bed0d8d1de05a8f26", size = 3159482 },
    { url = "https://files.pythonhosted.org/packages/33/ac/e5e0a807163652a35be878c0ad5cfd8b1d29605edcadfb5df3c512cdf9f3/sqlalchemy-2.0.40-cp313-cp313-win32.whl", hash = "sha256:a669cbe5be3c63f75bcbee0b266779706f1a54bcb1000f302685b87d1b8c1500", size = 2080704 },
    { url = "https://files.pythonhosted.org/packages/1c/cb/f38c61f7f2fd4d10494c1c135ff6a6ddb63508d0b47bccccd93670637309/sqlalchemy-2.0.40-cp313-cp313-win_amd64.whl", hash = "sha256:641ee2e0834812d657862f3a7de95e0048bdcb6c55496f39c6fa3d435f6ac6ad", size = 2104564 },
    { url = "https://files.pythonhosted.org/packages/d1/7c/5fc8e802e7506fe8b55a03a2e1dab156eae205c91bee46305755e086d2e2/sqlalchemy-2.0.40-py3-none-any.whl", hash = "sha256:32587e2e1e359276957e6fe5dad089758bc042a971a8a09ae8ecf7a8fe23d07a", size = 1903894 },
]

[[package]]
name = "sqlmodel"
version = "0.0.24"
source = { registry = "https://pypi.org/simple" }
dependencies = [
    { name = "pydantic" },
    { name = "sqlalchemy" },
]
sdist = { url = "https://files.pythonhosted.org/packages/86/4b/c2ad0496f5bdc6073d9b4cef52be9c04f2b37a5773441cc6600b1857648b/sqlmodel-0.0.24.tar.gz", hash = "sha256:cc5c7613c1a5533c9c7867e1aab2fd489a76c9e8a061984da11b4e613c182423", size = 116780 }
wheels = [
    { url = "https://files.pythonhosted.org/packages/16/91/484cd2d05569892b7fef7f5ceab3bc89fb0f8a8c0cde1030d383dbc5449c/sqlmodel-0.0.24-py3-none-any.whl", hash = "sha256:6778852f09370908985b667d6a3ab92910d0d5ec88adcaf23dbc242715ff7193", size = 28622 },
]

[[package]]
name = "sympy"
version = "1.14.0"
source = { registry = "https://pypi.org/simple" }
dependencies = [
    { name = "mpmath" },
]
sdist = { url = "https://files.pythonhosted.org/packages/83/d3/803453b36afefb7c2bb238361cd4ae6125a569b4db67cd9e79846ba2d68c/sympy-1.14.0.tar.gz", hash = "sha256:d3d3fe8df1e5a0b42f0e7bdf50541697dbe7d23746e894990c030e2b05e72517", size = 7793921 }
wheels = [
    { url = "https://files.pythonhosted.org/packages/a2/09/77d55d46fd61b4a135c444fc97158ef34a095e5681d0a6c10b75bf356191/sympy-1.14.0-py3-none-any.whl", hash = "sha256:e091cc3e99d2141a0ba2847328f5479b05d94a6635cb96148ccb3f34671bd8f5", size = 6299353 },
]

[[package]]
name = "tabulate"
version = "0.9.0"
source = { registry = "https://pypi.org/simple" }
sdist = { url = "https://files.pythonhosted.org/packages/ec/fe/802052aecb21e3797b8f7902564ab6ea0d60ff8ca23952079064155d1ae1/tabulate-0.9.0.tar.gz", hash = "sha256:0095b12bf5966de529c0feb1fa08671671b3368eec77d7ef7ab114be2c068b3c", size = 81090 }
wheels = [
    { url = "https://files.pythonhosted.org/packages/40/44/4a5f08c96eb108af5cb50b41f76142f0afa346dfa99d5296fe7202a11854/tabulate-0.9.0-py3-none-any.whl", hash = "sha256:024ca478df22e9340661486f85298cff5f6dcdba14f3813e8830015b9ed1948f", size = 35252 },
]

[[package]]
name = "tenacity"
version = "9.1.2"
source = { registry = "https://pypi.org/simple" }
sdist = { url = "https://files.pythonhosted.org/packages/0a/d4/2b0cd0fe285e14b36db076e78c93766ff1d529d70408bd1d2a5a84f1d929/tenacity-9.1.2.tar.gz", hash = "sha256:1169d376c297e7de388d18b4481760d478b0e99a777cad3a9c86e556f4b697cb", size = 48036 }
wheels = [
    { url = "https://files.pythonhosted.org/packages/e5/30/643397144bfbfec6f6ef821f36f33e57d35946c44a2352d3c9f0ae847619/tenacity-9.1.2-py3-none-any.whl", hash = "sha256:f77bf36710d8b73a50b2dd155c97b870017ad21afe6ab300326b0371b3b05138", size = 28248 },
]

[[package]]
name = "termcolor"
version = "3.1.0"
source = { registry = "https://pypi.org/simple" }
sdist = { url = "https://files.pythonhosted.org/packages/ca/6c/3d75c196ac07ac8749600b60b03f4f6094d54e132c4d94ebac6ee0e0add0/termcolor-3.1.0.tar.gz", hash = "sha256:6a6dd7fbee581909eeec6a756cff1d7f7c376063b14e4a298dc4980309e55970", size = 14324 }
wheels = [
    { url = "https://files.pythonhosted.org/packages/4f/bd/de8d508070629b6d84a30d01d57e4a65c69aa7f5abe7560b8fad3b50ea59/termcolor-3.1.0-py3-none-any.whl", hash = "sha256:591dd26b5c2ce03b9e43f391264626557873ce1d379019786f99b0c2bee140aa", size = 7684 },
]

[[package]]
name = "threadpoolctl"
version = "3.6.0"
source = { registry = "https://pypi.org/simple" }
sdist = { url = "https://files.pythonhosted.org/packages/b7/4d/08c89e34946fce2aec4fbb45c9016efd5f4d7f24af8e5d93296e935631d8/threadpoolctl-3.6.0.tar.gz", hash = "sha256:8ab8b4aa3491d812b623328249fab5302a68d2d71745c8a4c719a2fcaba9f44e", size = 21274 }
wheels = [
    { url = "https://files.pythonhosted.org/packages/32/d5/f9a850d79b0851d1d4ef6456097579a9005b31fea68726a4ae5f2d82ddd9/threadpoolctl-3.6.0-py3-none-any.whl", hash = "sha256:43a0b8fd5a2928500110039e43a5eed8480b918967083ea48dc3ab9f13c4a7fb", size = 18638 },
]

[[package]]
name = "tiktoken"
version = "0.9.0"
source = { registry = "https://pypi.org/simple" }
dependencies = [
    { name = "regex" },
    { name = "requests" },
]
sdist = { url = "https://files.pythonhosted.org/packages/ea/cf/756fedf6981e82897f2d570dd25fa597eb3f4459068ae0572d7e888cfd6f/tiktoken-0.9.0.tar.gz", hash = "sha256:d02a5ca6a938e0490e1ff957bc48c8b078c88cb83977be1625b1fd8aac792c5d", size = 35991 }
wheels = [
    { url = "https://files.pythonhosted.org/packages/cf/e5/21ff33ecfa2101c1bb0f9b6df750553bd873b7fb532ce2cb276ff40b197f/tiktoken-0.9.0-cp312-cp312-macosx_10_13_x86_64.whl", hash = "sha256:e88f121c1c22b726649ce67c089b90ddda8b9662545a8aeb03cfef15967ddd03", size = 1065073 },
    { url = "https://files.pythonhosted.org/packages/8e/03/a95e7b4863ee9ceec1c55983e4cc9558bcfd8f4f80e19c4f8a99642f697d/tiktoken-0.9.0-cp312-cp312-macosx_11_0_arm64.whl", hash = "sha256:a6600660f2f72369acb13a57fb3e212434ed38b045fd8cc6cdd74947b4b5d210", size = 1008075 },
    { url = "https://files.pythonhosted.org/packages/40/10/1305bb02a561595088235a513ec73e50b32e74364fef4de519da69bc8010/tiktoken-0.9.0-cp312-cp312-manylinux_2_17_aarch64.manylinux2014_aarch64.whl", hash = "sha256:95e811743b5dfa74f4b227927ed86cbc57cad4df859cb3b643be797914e41794", size = 1140754 },
    { url = "https://files.pythonhosted.org/packages/1b/40/da42522018ca496432ffd02793c3a72a739ac04c3794a4914570c9bb2925/tiktoken-0.9.0-cp312-cp312-manylinux_2_17_x86_64.manylinux2014_x86_64.whl", hash = "sha256:99376e1370d59bcf6935c933cb9ba64adc29033b7e73f5f7569f3aad86552b22", size = 1196678 },
    { url = "https://files.pythonhosted.org/packages/5c/41/1e59dddaae270ba20187ceb8aa52c75b24ffc09f547233991d5fd822838b/tiktoken-0.9.0-cp312-cp312-musllinux_1_2_x86_64.whl", hash = "sha256:badb947c32739fb6ddde173e14885fb3de4d32ab9d8c591cbd013c22b4c31dd2", size = 1259283 },
    { url = "https://files.pythonhosted.org/packages/5b/64/b16003419a1d7728d0d8c0d56a4c24325e7b10a21a9dd1fc0f7115c02f0a/tiktoken-0.9.0-cp312-cp312-win_amd64.whl", hash = "sha256:5a62d7a25225bafed786a524c1b9f0910a1128f4232615bf3f8257a73aaa3b16", size = 894897 },
    { url = "https://files.pythonhosted.org/packages/7a/11/09d936d37f49f4f494ffe660af44acd2d99eb2429d60a57c71318af214e0/tiktoken-0.9.0-cp313-cp313-macosx_10_13_x86_64.whl", hash = "sha256:2b0e8e05a26eda1249e824156d537015480af7ae222ccb798e5234ae0285dbdb", size = 1064919 },
    { url = "https://files.pythonhosted.org/packages/80/0e/f38ba35713edb8d4197ae602e80837d574244ced7fb1b6070b31c29816e0/tiktoken-0.9.0-cp313-cp313-macosx_11_0_arm64.whl", hash = "sha256:27d457f096f87685195eea0165a1807fae87b97b2161fe8c9b1df5bd74ca6f63", size = 1007877 },
    { url = "https://files.pythonhosted.org/packages/fe/82/9197f77421e2a01373e27a79dd36efdd99e6b4115746ecc553318ecafbf0/tiktoken-0.9.0-cp313-cp313-manylinux_2_17_aarch64.manylinux2014_aarch64.whl", hash = "sha256:2cf8ded49cddf825390e36dd1ad35cd49589e8161fdcb52aa25f0583e90a3e01", size = 1140095 },
    { url = "https://files.pythonhosted.org/packages/f2/bb/4513da71cac187383541facd0291c4572b03ec23c561de5811781bbd988f/tiktoken-0.9.0-cp313-cp313-manylinux_2_17_x86_64.manylinux2014_x86_64.whl", hash = "sha256:cc156cb314119a8bb9748257a2eaebd5cc0753b6cb491d26694ed42fc7cb3139", size = 1195649 },
    { url = "https://files.pythonhosted.org/packages/fa/5c/74e4c137530dd8504e97e3a41729b1103a4ac29036cbfd3250b11fd29451/tiktoken-0.9.0-cp313-cp313-musllinux_1_2_x86_64.whl", hash = "sha256:cd69372e8c9dd761f0ab873112aba55a0e3e506332dd9f7522ca466e817b1b7a", size = 1258465 },
    { url = "https://files.pythonhosted.org/packages/de/a8/8f499c179ec900783ffe133e9aab10044481679bb9aad78436d239eee716/tiktoken-0.9.0-cp313-cp313-win_amd64.whl", hash = "sha256:5ea0edb6f83dc56d794723286215918c1cde03712cbbafa0348b33448faf5b95", size = 894669 },
]

[[package]]
name = "tinycss2"
version = "1.4.0"
source = { registry = "https://pypi.org/simple" }
dependencies = [
    { name = "webencodings" },
]
sdist = { url = "https://files.pythonhosted.org/packages/7a/fd/7a5ee21fd08ff70d3d33a5781c255cbe779659bd03278feb98b19ee550f4/tinycss2-1.4.0.tar.gz", hash = "sha256:10c0972f6fc0fbee87c3edb76549357415e94548c1ae10ebccdea16fb404a9b7", size = 87085 }
wheels = [
    { url = "https://files.pythonhosted.org/packages/e6/34/ebdc18bae6aa14fbee1a08b63c015c72b64868ff7dae68808ab500c492e2/tinycss2-1.4.0-py3-none-any.whl", hash = "sha256:3a49cf47b7675da0b15d0c6e1df8df4ebd96e9394bb905a5775adb0d884c5289", size = 26610 },
]

[[package]]
name = "tokenizers"
version = "0.21.1"
source = { registry = "https://pypi.org/simple" }
dependencies = [
    { name = "huggingface-hub" },
]
sdist = { url = "https://files.pythonhosted.org/packages/92/76/5ac0c97f1117b91b7eb7323dcd61af80d72f790b4df71249a7850c195f30/tokenizers-0.21.1.tar.gz", hash = "sha256:a1bb04dc5b448985f86ecd4b05407f5a8d97cb2c0532199b2a302a604a0165ab", size = 343256 }
wheels = [
    { url = "https://files.pythonhosted.org/packages/a5/1f/328aee25f9115bf04262e8b4e5a2050b7b7cf44b59c74e982db7270c7f30/tokenizers-0.21.1-cp39-abi3-macosx_10_12_x86_64.whl", hash = "sha256:e78e413e9e668ad790a29456e677d9d3aa50a9ad311a40905d6861ba7692cf41", size = 2780767 },
    { url = "https://files.pythonhosted.org/packages/ae/1a/4526797f3719b0287853f12c5ad563a9be09d446c44ac784cdd7c50f76ab/tokenizers-0.21.1-cp39-abi3-macosx_11_0_arm64.whl", hash = "sha256:cd51cd0a91ecc801633829fcd1fda9cf8682ed3477c6243b9a095539de4aecf3", size = 2650555 },
    { url = "https://files.pythonhosted.org/packages/4d/7a/a209b29f971a9fdc1da86f917fe4524564924db50d13f0724feed37b2a4d/tokenizers-0.21.1-cp39-abi3-manylinux_2_17_aarch64.manylinux2014_aarch64.whl", hash = "sha256:28da6b72d4fb14ee200a1bd386ff74ade8992d7f725f2bde2c495a9a98cf4d9f", size = 2937541 },
    { url = "https://files.pythonhosted.org/packages/3c/1e/b788b50ffc6191e0b1fc2b0d49df8cff16fe415302e5ceb89f619d12c5bc/tokenizers-0.21.1-cp39-abi3-manylinux_2_17_armv7l.manylinux2014_armv7l.whl", hash = "sha256:34d8cfde551c9916cb92014e040806122295a6800914bab5865deb85623931cf", size = 2819058 },
    { url = "https://files.pythonhosted.org/packages/36/aa/3626dfa09a0ecc5b57a8c58eeaeb7dd7ca9a37ad9dd681edab5acd55764c/tokenizers-0.21.1-cp39-abi3-manylinux_2_17_i686.manylinux2014_i686.whl", hash = "sha256:aaa852d23e125b73d283c98f007e06d4595732104b65402f46e8ef24b588d9f8", size = 3133278 },
    { url = "https://files.pythonhosted.org/packages/a4/4d/8fbc203838b3d26269f944a89459d94c858f5b3f9a9b6ee9728cdcf69161/tokenizers-0.21.1-cp39-abi3-manylinux_2_17_ppc64le.manylinux2014_ppc64le.whl", hash = "sha256:a21a15d5c8e603331b8a59548bbe113564136dc0f5ad8306dd5033459a226da0", size = 3144253 },
    { url = "https://files.pythonhosted.org/packages/d8/1b/2bd062adeb7c7511b847b32e356024980c0ffcf35f28947792c2d8ad2288/tokenizers-0.21.1-cp39-abi3-manylinux_2_17_s390x.manylinux2014_s390x.whl", hash = "sha256:2fdbd4c067c60a0ac7eca14b6bd18a5bebace54eb757c706b47ea93204f7a37c", size = 3398225 },
    { url = "https://files.pythonhosted.org/packages/8a/63/38be071b0c8e06840bc6046991636bcb30c27f6bb1e670f4f4bc87cf49cc/tokenizers-0.21.1-cp39-abi3-manylinux_2_17_x86_64.manylinux2014_x86_64.whl", hash = "sha256:2dd9a0061e403546f7377df940e866c3e678d7d4e9643d0461ea442b4f89e61a", size = 3038874 },
    { url = "https://files.pythonhosted.org/packages/ec/83/afa94193c09246417c23a3c75a8a0a96bf44ab5630a3015538d0c316dd4b/tokenizers-0.21.1-cp39-abi3-musllinux_1_2_aarch64.whl", hash = "sha256:db9484aeb2e200c43b915a1a0150ea885e35f357a5a8fabf7373af333dcc8dbf", size = 9014448 },
    { url = "https://files.pythonhosted.org/packages/ae/b3/0e1a37d4f84c0f014d43701c11eb8072704f6efe8d8fc2dcdb79c47d76de/tokenizers-0.21.1-cp39-abi3-musllinux_1_2_armv7l.whl", hash = "sha256:ed248ab5279e601a30a4d67bdb897ecbe955a50f1e7bb62bd99f07dd11c2f5b6", size = 8937877 },
    { url = "https://files.pythonhosted.org/packages/ac/33/ff08f50e6d615eb180a4a328c65907feb6ded0b8f990ec923969759dc379/tokenizers-0.21.1-cp39-abi3-musllinux_1_2_i686.whl", hash = "sha256:9ac78b12e541d4ce67b4dfd970e44c060a2147b9b2a21f509566d556a509c67d", size = 9186645 },
    { url = "https://files.pythonhosted.org/packages/5f/aa/8ae85f69a9f6012c6f8011c6f4aa1c96154c816e9eea2e1b758601157833/tokenizers-0.21.1-cp39-abi3-musllinux_1_2_x86_64.whl", hash = "sha256:e5a69c1a4496b81a5ee5d2c1f3f7fbdf95e90a0196101b0ee89ed9956b8a168f", size = 9384380 },
    { url = "https://files.pythonhosted.org/packages/e8/5b/a5d98c89f747455e8b7a9504910c865d5e51da55e825a7ae641fb5ff0a58/tokenizers-0.21.1-cp39-abi3-win32.whl", hash = "sha256:1039a3a5734944e09de1d48761ade94e00d0fa760c0e0551151d4dd851ba63e3", size = 2239506 },
    { url = "https://files.pythonhosted.org/packages/e6/b6/072a8e053ae600dcc2ac0da81a23548e3b523301a442a6ca900e92ac35be/tokenizers-0.21.1-cp39-abi3-win_amd64.whl", hash = "sha256:0f0dcbcc9f6e13e675a66d7a5f2f225a736745ce484c1a4e07476a89ccdad382", size = 2435481 },
]

[[package]]
name = "tomlkit"
version = "0.13.2"
source = { registry = "https://pypi.org/simple" }
sdist = { url = "https://files.pythonhosted.org/packages/b1/09/a439bec5888f00a54b8b9f05fa94d7f901d6735ef4e55dcec9bc37b5d8fa/tomlkit-0.13.2.tar.gz", hash = "sha256:fff5fe59a87295b278abd31bec92c15d9bc4a06885ab12bcea52c71119392e79", size = 192885 }
wheels = [
    { url = "https://files.pythonhosted.org/packages/f9/b6/a447b5e4ec71e13871be01ba81f5dfc9d0af7e473da256ff46bc0e24026f/tomlkit-0.13.2-py3-none-any.whl", hash = "sha256:7a974427f6e119197f670fbbbeae7bef749a6c14e793db934baefc1b5f03efde", size = 37955 },
]

[[package]]
name = "torch"
version = "2.7.0"
source = { registry = "https://pypi.org/simple" }
dependencies = [
    { name = "filelock" },
    { name = "fsspec" },
    { name = "jinja2" },
    { name = "networkx" },
    { name = "nvidia-cublas-cu12", marker = "platform_machine == 'x86_64' and sys_platform == 'linux'" },
    { name = "nvidia-cuda-cupti-cu12", marker = "platform_machine == 'x86_64' and sys_platform == 'linux'" },
    { name = "nvidia-cuda-nvrtc-cu12", marker = "platform_machine == 'x86_64' and sys_platform == 'linux'" },
    { name = "nvidia-cuda-runtime-cu12", marker = "platform_machine == 'x86_64' and sys_platform == 'linux'" },
    { name = "nvidia-cudnn-cu12", marker = "platform_machine == 'x86_64' and sys_platform == 'linux'" },
    { name = "nvidia-cufft-cu12", marker = "platform_machine == 'x86_64' and sys_platform == 'linux'" },
    { name = "nvidia-cufile-cu12", marker = "platform_machine == 'x86_64' and sys_platform == 'linux'" },
    { name = "nvidia-curand-cu12", marker = "platform_machine == 'x86_64' and sys_platform == 'linux'" },
    { name = "nvidia-cusolver-cu12", marker = "platform_machine == 'x86_64' and sys_platform == 'linux'" },
    { name = "nvidia-cusparse-cu12", marker = "platform_machine == 'x86_64' and sys_platform == 'linux'" },
    { name = "nvidia-cusparselt-cu12", marker = "platform_machine == 'x86_64' and sys_platform == 'linux'" },
    { name = "nvidia-nccl-cu12", marker = "platform_machine == 'x86_64' and sys_platform == 'linux'" },
    { name = "nvidia-nvjitlink-cu12", marker = "platform_machine == 'x86_64' and sys_platform == 'linux'" },
    { name = "nvidia-nvtx-cu12", marker = "platform_machine == 'x86_64' and sys_platform == 'linux'" },
    { name = "setuptools" },
    { name = "sympy" },
    { name = "triton", marker = "platform_machine == 'x86_64' and sys_platform == 'linux'" },
    { name = "typing-extensions" },
]
wheels = [
    { url = "https://files.pythonhosted.org/packages/aa/5e/ac759f4c0ab7c01feffa777bd68b43d2ac61560a9770eeac074b450f81d4/torch-2.7.0-cp312-cp312-manylinux_2_28_aarch64.whl", hash = "sha256:36a6368c7ace41ad1c0f69f18056020b6a5ca47bedaca9a2f3b578f5a104c26c", size = 99013250 },
    { url = "https://files.pythonhosted.org/packages/9c/58/2d245b6f1ef61cf11dfc4aceeaacbb40fea706ccebac3f863890c720ab73/torch-2.7.0-cp312-cp312-manylinux_2_28_x86_64.whl", hash = "sha256:15aab3e31c16feb12ae0a88dba3434a458874636f360c567caa6a91f6bfba481", size = 865042157 },
    { url = "https://files.pythonhosted.org/packages/44/80/b353c024e6b624cd9ce1d66dcb9d24e0294680f95b369f19280e241a0159/torch-2.7.0-cp312-cp312-win_amd64.whl", hash = "sha256:f56d4b2510934e072bab3ab8987e00e60e1262fb238176168f5e0c43a1320c6d", size = 212482262 },
    { url = "https://files.pythonhosted.org/packages/ee/8d/b2939e5254be932db1a34b2bd099070c509e8887e0c5a90c498a917e4032/torch-2.7.0-cp312-none-macosx_11_0_arm64.whl", hash = "sha256:30b7688a87239a7de83f269333651d8e582afffce6f591fff08c046f7787296e", size = 68574294 },
    { url = "https://files.pythonhosted.org/packages/14/24/720ea9a66c29151b315ea6ba6f404650834af57a26b2a04af23ec246b2d5/torch-2.7.0-cp313-cp313-manylinux_2_28_aarch64.whl", hash = "sha256:868ccdc11798535b5727509480cd1d86d74220cfdc42842c4617338c1109a205", size = 99015553 },
    { url = "https://files.pythonhosted.org/packages/4b/27/285a8cf12bd7cd71f9f211a968516b07dcffed3ef0be585c6e823675ab91/torch-2.7.0-cp313-cp313-manylinux_2_28_x86_64.whl", hash = "sha256:9b52347118116cf3dff2ab5a3c3dd97c719eb924ac658ca2a7335652076df708", size = 865046389 },
    { url = "https://files.pythonhosted.org/packages/74/c8/2ab2b6eadc45554af8768ae99668c5a8a8552e2012c7238ded7e9e4395e1/torch-2.7.0-cp313-cp313-win_amd64.whl", hash = "sha256:434cf3b378340efc87c758f250e884f34460624c0523fe5c9b518d205c91dd1b", size = 212490304 },
    { url = "https://files.pythonhosted.org/packages/28/fd/74ba6fde80e2b9eef4237fe668ffae302c76f0e4221759949a632ca13afa/torch-2.7.0-cp313-cp313t-macosx_14_0_arm64.whl", hash = "sha256:edad98dddd82220465b106506bb91ee5ce32bd075cddbcf2b443dfaa2cbd83bf", size = 68856166 },
    { url = "https://files.pythonhosted.org/packages/cb/b4/8df3f9fe6bdf59e56a0e538592c308d18638eb5f5dc4b08d02abb173c9f0/torch-2.7.0-cp313-cp313t-manylinux_2_28_aarch64.whl", hash = "sha256:2a885fc25afefb6e6eb18a7d1e8bfa01cc153e92271d980a49243b250d5ab6d9", size = 99091348 },
    { url = "https://files.pythonhosted.org/packages/9d/f5/0bd30e9da04c3036614aa1b935a9f7e505a9e4f1f731b15e165faf8a4c74/torch-2.7.0-cp313-cp313t-manylinux_2_28_x86_64.whl", hash = "sha256:176300ff5bc11a5f5b0784e40bde9e10a35c4ae9609beed96b4aeb46a27f5fae", size = 865104023 },
    { url = "https://files.pythonhosted.org/packages/d1/b7/2235d0c3012c596df1c8d39a3f4afc1ee1b6e318d469eda4c8bb68566448/torch-2.7.0-cp313-cp313t-win_amd64.whl", hash = "sha256:d0ca446a93f474985d81dc866fcc8dccefb9460a29a456f79d99c29a78a66993", size = 212750916 },
    { url = "https://files.pythonhosted.org/packages/90/48/7e6477cf40d48cc0a61fa0d41ee9582b9a316b12772fcac17bc1a40178e7/torch-2.7.0-cp313-none-macosx_11_0_arm64.whl", hash = "sha256:27f5007bdf45f7bb7af7f11d1828d5c2487e030690afb3d89a651fd7036a390e", size = 68575074 },
]

[[package]]
name = "tqdm"
version = "4.67.1"
source = { registry = "https://pypi.org/simple" }
dependencies = [
    { name = "colorama", marker = "sys_platform == 'win32'" },
]
sdist = { url = "https://files.pythonhosted.org/packages/a8/4b/29b4ef32e036bb34e4ab51796dd745cdba7ed47ad142a9f4a1eb8e0c744d/tqdm-4.67.1.tar.gz", hash = "sha256:f8aef9c52c08c13a65f30ea34f4e5aac3fd1a34959879d7e59e63027286627f2", size = 169737 }
wheels = [
    { url = "https://files.pythonhosted.org/packages/d0/30/dc54f88dd4a2b5dc8a0279bdd7270e735851848b762aeb1c1184ed1f6b14/tqdm-4.67.1-py3-none-any.whl", hash = "sha256:26445eca388f82e72884e0d580d5464cd801a3ea01e63e5601bdff9ba6a48de2", size = 78540 },
]

[[package]]
name = "transformers"
version = "4.51.3"
source = { registry = "https://pypi.org/simple" }
dependencies = [
    { name = "filelock" },
    { name = "huggingface-hub" },
    { name = "numpy" },
    { name = "packaging" },
    { name = "pyyaml" },
    { name = "regex" },
    { name = "requests" },
    { name = "safetensors" },
    { name = "tokenizers" },
    { name = "tqdm" },
]
sdist = { url = "https://files.pythonhosted.org/packages/f1/11/7414d5bc07690002ce4d7553602107bf969af85144bbd02830f9fb471236/transformers-4.51.3.tar.gz", hash = "sha256:e292fcab3990c6defe6328f0f7d2004283ca81a7a07b2de9a46d67fd81ea1409", size = 8941266 }
wheels = [
    { url = "https://files.pythonhosted.org/packages/a9/b6/5257d04ae327b44db31f15cce39e6020cc986333c715660b1315a9724d82/transformers-4.51.3-py3-none-any.whl", hash = "sha256:fd3279633ceb2b777013234bbf0b4f5c2d23c4626b05497691f00cfda55e8a83", size = 10383940 },
]

[[package]]
name = "tree-sitter"
version = "0.24.0"
source = { registry = "https://pypi.org/simple" }
sdist = { url = "https://files.pythonhosted.org/packages/a7/a2/698b9d31d08ad5558f8bfbfe3a0781bd4b1f284e89bde3ad18e05101a892/tree-sitter-0.24.0.tar.gz", hash = "sha256:abd95af65ca2f4f7eca356343391ed669e764f37748b5352946f00f7fc78e734", size = 168304 }
wheels = [
    { url = "https://files.pythonhosted.org/packages/e9/57/3a590f287b5aa60c07d5545953912be3d252481bf5e178f750db75572bff/tree_sitter-0.24.0-cp312-cp312-macosx_10_13_x86_64.whl", hash = "sha256:14beeff5f11e223c37be7d5d119819880601a80d0399abe8c738ae2288804afc", size = 140788 },
    { url = "https://files.pythonhosted.org/packages/61/0b/fc289e0cba7dbe77c6655a4dd949cd23c663fd62a8b4d8f02f97e28d7fe5/tree_sitter-0.24.0-cp312-cp312-macosx_11_0_arm64.whl", hash = "sha256:26a5b130f70d5925d67b47db314da209063664585a2fd36fa69e0717738efaf4", size = 133945 },
    { url = "https://files.pythonhosted.org/packages/86/d7/80767238308a137e0b5b5c947aa243e3c1e3e430e6d0d5ae94b9a9ffd1a2/tree_sitter-0.24.0-cp312-cp312-manylinux_2_17_aarch64.manylinux2014_aarch64.whl", hash = "sha256:5fc5c3c26d83c9d0ecb4fc4304fba35f034b7761d35286b936c1db1217558b4e", size = 564819 },
    { url = "https://files.pythonhosted.org/packages/bf/b3/6c5574f4b937b836601f5fb556b24804b0a6341f2eb42f40c0e6464339f4/tree_sitter-0.24.0-cp312-cp312-manylinux_2_17_x86_64.manylinux2014_x86_64.whl", hash = "sha256:772e1bd8c0931c866b848d0369b32218ac97c24b04790ec4b0e409901945dd8e", size = 579303 },
    { url = "https://files.pythonhosted.org/packages/0a/f4/bd0ddf9abe242ea67cca18a64810f8af230fc1ea74b28bb702e838ccd874/tree_sitter-0.24.0-cp312-cp312-musllinux_1_2_x86_64.whl", hash = "sha256:24a8dd03b0d6b8812425f3b84d2f4763322684e38baf74e5bb766128b5633dc7", size = 581054 },
    { url = "https://files.pythonhosted.org/packages/8c/1c/ff23fa4931b6ef1bbeac461b904ca7e49eaec7e7e5398584e3eef836ec96/tree_sitter-0.24.0-cp312-cp312-win_amd64.whl", hash = "sha256:f9e8b1605ab60ed43803100f067eed71b0b0e6c1fb9860a262727dbfbbb74751", size = 120221 },
    { url = "https://files.pythonhosted.org/packages/b2/2a/9979c626f303177b7612a802237d0533155bf1e425ff6f73cc40f25453e2/tree_sitter-0.24.0-cp312-cp312-win_arm64.whl", hash = "sha256:f733a83d8355fc95561582b66bbea92ffd365c5d7a665bc9ebd25e049c2b2abb", size = 108234 },
    { url = "https://files.pythonhosted.org/packages/61/cd/2348339c85803330ce38cee1c6cbbfa78a656b34ff58606ebaf5c9e83bd0/tree_sitter-0.24.0-cp313-cp313-macosx_10_13_x86_64.whl", hash = "sha256:0d4a6416ed421c4210f0ca405a4834d5ccfbb8ad6692d4d74f7773ef68f92071", size = 140781 },
    { url = "https://files.pythonhosted.org/packages/8b/a3/1ea9d8b64e8dcfcc0051028a9c84a630301290995cd6e947bf88267ef7b1/tree_sitter-0.24.0-cp313-cp313-macosx_11_0_arm64.whl", hash = "sha256:e0992d483677e71d5c5d37f30dfb2e3afec2f932a9c53eec4fca13869b788c6c", size = 133928 },
    { url = "https://files.pythonhosted.org/packages/fe/ae/55c1055609c9428a4aedf4b164400ab9adb0b1bf1538b51f4b3748a6c983/tree_sitter-0.24.0-cp313-cp313-manylinux_2_17_aarch64.manylinux2014_aarch64.whl", hash = "sha256:57277a12fbcefb1c8b206186068d456c600dbfbc3fd6c76968ee22614c5cd5ad", size = 564497 },
    { url = "https://files.pythonhosted.org/packages/ce/d0/f2ffcd04882c5aa28d205a787353130cbf84b2b8a977fd211bdc3b399ae3/tree_sitter-0.24.0-cp313-cp313-manylinux_2_17_x86_64.manylinux2014_x86_64.whl", hash = "sha256:d25fa22766d63f73716c6fec1a31ee5cf904aa429484256bd5fdf5259051ed74", size = 578917 },
    { url = "https://files.pythonhosted.org/packages/af/82/aebe78ea23a2b3a79324993d4915f3093ad1af43d7c2208ee90be9273273/tree_sitter-0.24.0-cp313-cp313-musllinux_1_2_x86_64.whl", hash = "sha256:7d5d9537507e1c8c5fa9935b34f320bfec4114d675e028f3ad94f11cf9db37b9", size = 581148 },
    { url = "https://files.pythonhosted.org/packages/a1/b4/6b0291a590c2b0417cfdb64ccb8ea242f270a46ed429c641fbc2bfab77e0/tree_sitter-0.24.0-cp313-cp313-win_amd64.whl", hash = "sha256:f58bb4956917715ec4d5a28681829a8dad5c342cafd4aea269f9132a83ca9b34", size = 120207 },
    { url = "https://files.pythonhosted.org/packages/a8/18/542fd844b75272630229c9939b03f7db232c71a9d82aadc59c596319ea6a/tree_sitter-0.24.0-cp313-cp313-win_arm64.whl", hash = "sha256:23641bd25dcd4bb0b6fa91b8fb3f46cc9f1c9f475efe4d536d3f1f688d1b84c8", size = 108232 },
]

[[package]]
name = "tree-sitter-c-sharp"
version = "0.23.1"
source = { registry = "https://pypi.org/simple" }
sdist = { url = "https://files.pythonhosted.org/packages/22/85/a61c782afbb706a47d990eaee6977e7c2bd013771c5bf5c81c617684f286/tree_sitter_c_sharp-0.23.1.tar.gz", hash = "sha256:322e2cfd3a547a840375276b2aea3335fa6458aeac082f6c60fec3f745c967eb", size = 1317728 }
wheels = [
    { url = "https://files.pythonhosted.org/packages/58/04/f6c2df4c53a588ccd88d50851155945cff8cd887bd70c175e00aaade7edf/tree_sitter_c_sharp-0.23.1-cp39-abi3-macosx_10_9_x86_64.whl", hash = "sha256:2b612a6e5bd17bb7fa2aab4bb6fc1fba45c94f09cb034ab332e45603b86e32fd", size = 372235 },
    { url = "https://files.pythonhosted.org/packages/99/10/1aa9486f1e28fc22810fa92cbdc54e1051e7f5536a5e5b5e9695f609b31e/tree_sitter_c_sharp-0.23.1-cp39-abi3-macosx_11_0_arm64.whl", hash = "sha256:1a8b98f62bc53efcd4d971151950c9b9cd5cbe3bacdb0cd69fdccac63350d83e", size = 419046 },
    { url = "https://files.pythonhosted.org/packages/0f/21/13df29f8fcb9ba9f209b7b413a4764b673dfd58989a0dd67e9c7e19e9c2e/tree_sitter_c_sharp-0.23.1-cp39-abi3-manylinux_2_17_aarch64.manylinux2014_aarch64.whl", hash = "sha256:986e93d845a438ec3c4416401aa98e6a6f6631d644bbbc2e43fcb915c51d255d", size = 415999 },
    { url = "https://files.pythonhosted.org/packages/ca/72/fc6846795bcdae2f8aa94cc8b1d1af33d634e08be63e294ff0d6794b1efc/tree_sitter_c_sharp-0.23.1-cp39-abi3-manylinux_2_5_x86_64.manylinux1_x86_64.manylinux_2_17_x86_64.manylinux2014_x86_64.whl", hash = "sha256:a8024e466b2f5611c6dc90321f232d8584893c7fb88b75e4a831992f877616d2", size = 402830 },
    { url = "https://files.pythonhosted.org/packages/fe/3a/b6028c5890ce6653807d5fa88c72232c027c6ceb480dbeb3b186d60e5971/tree_sitter_c_sharp-0.23.1-cp39-abi3-musllinux_1_2_x86_64.whl", hash = "sha256:7f9bf876866835492281d336b9e1f9626ab668737f74e914c31d285261507da7", size = 397880 },
    { url = "https://files.pythonhosted.org/packages/47/d2/4facaa34b40f8104d8751746d0e1cd2ddf0beb9f1404b736b97f372bd1f3/tree_sitter_c_sharp-0.23.1-cp39-abi3-win_amd64.whl", hash = "sha256:ae9a9e859e8f44e2b07578d44f9a220d3fa25b688966708af6aa55d42abeebb3", size = 377562 },
    { url = "https://files.pythonhosted.org/packages/d8/88/3cf6bd9959d94d1fec1e6a9c530c5f08ff4115a474f62aedb5fedb0f7241/tree_sitter_c_sharp-0.23.1-cp39-abi3-win_arm64.whl", hash = "sha256:c81548347a93347be4f48cb63ec7d60ef4b0efa91313330e69641e49aa5a08c5", size = 375157 },
]

[[package]]
name = "tree-sitter-embedded-template"
version = "0.23.2"
source = { registry = "https://pypi.org/simple" }
sdist = { url = "https://files.pythonhosted.org/packages/28/d6/5a58ea2f0480f5ed188b733114a8c275532a2fd1568b3898793b13d28af5/tree_sitter_embedded_template-0.23.2.tar.gz", hash = "sha256:7b24dcf2e92497f54323e617564d36866230a8bfb719dbb7b45b461510dcddaa", size = 8471 }
wheels = [
    { url = "https://files.pythonhosted.org/packages/ef/c1/be0c48ed9609b720e74ade86f24ea086e353fe9c7405ee9630c3d52d09a2/tree_sitter_embedded_template-0.23.2-cp39-abi3-macosx_10_9_x86_64.whl", hash = "sha256:a505c2d2494464029d79db541cab52f6da5fb326bf3d355e69bf98b84eb89ae0", size = 9554 },
    { url = "https://files.pythonhosted.org/packages/6d/a5/7c12f5d302525ee36d1eafc28a68e4454da5bad208436d547326bee4ed76/tree_sitter_embedded_template-0.23.2-cp39-abi3-macosx_11_0_arm64.whl", hash = "sha256:28028b93b42cc3753261ae7ce066675d407f59de512417524f9c3ab7792b1d37", size = 10051 },
    { url = "https://files.pythonhosted.org/packages/cd/87/95aaba8b64b849200bd7d4ae510cc394ecaef46a031499cbff301766970d/tree_sitter_embedded_template-0.23.2-cp39-abi3-manylinux_2_17_aarch64.manylinux2014_aarch64.whl", hash = "sha256:ec399d59ce93ffb60759a2d96053eed529f3c3f6a27128f261710d0d0de60e10", size = 17532 },
    { url = "https://files.pythonhosted.org/packages/13/f8/8c837b898f00b35f9f3f76a4abc525e80866a69343083c9ff329e17ecb03/tree_sitter_embedded_template-0.23.2-cp39-abi3-manylinux_2_5_x86_64.manylinux1_x86_64.manylinux_2_17_x86_64.manylinux2014_x86_64.whl", hash = "sha256:bcfa01f62b88d50dbcb736cc23baec8ddbfe08daacfdc613eee8c04ab65efd09", size = 17394 },
    { url = "https://files.pythonhosted.org/packages/89/9b/893adf9e465d2d7f14870871bf2f3b30045e5ac417cb596f667a72eda493/tree_sitter_embedded_template-0.23.2-cp39-abi3-musllinux_1_2_x86_64.whl", hash = "sha256:6debd24791466f887109a433c31aa4a5deeba2b217817521c745a4e748a944ed", size = 16439 },
    { url = "https://files.pythonhosted.org/packages/40/96/e79934572723673db9f867000500c6eea61a37705e02c7aee9ee031bbb6f/tree_sitter_embedded_template-0.23.2-cp39-abi3-win_amd64.whl", hash = "sha256:158fecb38be5b15db0190ef7238e5248f24bf32ae3cab93bc1197e293a5641eb", size = 12572 },
    { url = "https://files.pythonhosted.org/packages/63/06/27f678b9874e4e2e39ddc6f5cce3374c8c60e6046ea8588a491ab6fc9fcb/tree_sitter_embedded_template-0.23.2-cp39-abi3-win_arm64.whl", hash = "sha256:9f1f3b79fe273f3d15a5b64c85fc6ebfb48decfbe8542accd05f5b7694860df0", size = 11232 },
]

[[package]]
name = "tree-sitter-language-pack"
version = "0.7.2"
source = { registry = "https://pypi.org/simple" }
dependencies = [
    { name = "tree-sitter" },
    { name = "tree-sitter-c-sharp" },
    { name = "tree-sitter-embedded-template" },
    { name = "tree-sitter-yaml" },
]
sdist = { url = "https://files.pythonhosted.org/packages/9b/1e/2d63d93025fd5b527327c3fd348955cebaec02a3f1bcec88ab4d88ddfc39/tree_sitter_language_pack-0.7.2.tar.gz", hash = "sha256:46fc96cc3bddfee7091fdedec2ae7e34218679e58241e8319bf82026f6d02eae", size = 59264078 }
wheels = [
    { url = "https://files.pythonhosted.org/packages/da/9d/2c6272bf4fd18a22d8c07d3c983940dbece4f0e9e21f5c78f15a2740f435/tree_sitter_language_pack-0.7.2-cp39-abi3-macosx_10_13_universal2.whl", hash = "sha256:4036603020bd32060d9931a64f8c3d8637de575f350f11534971012e51a27a95", size = 28132977 },
    { url = "https://files.pythonhosted.org/packages/2b/e2/0f2511019c27b870061f9ad719074095ef84cd7857a730765bfa066384be/tree_sitter_language_pack-0.7.2-cp39-abi3-manylinux2014_aarch64.whl", hash = "sha256:801926dbc81eeca4ce97b846cc899dcf3fecfdc3b2514a68eeeb118f70ac686d", size = 17576769 },
    { url = "https://files.pythonhosted.org/packages/3a/88/7b38233def5c359503ad4d36533f96f9fe2943a8eeeced66b36312c49e1b/tree_sitter_language_pack-0.7.2-cp39-abi3-manylinux2014_x86_64.whl", hash = "sha256:77be80335fb585f48eb268b0e07ca54f3da8f30c2eab7be749113f116c3ef316", size = 17433872 },
    { url = "https://files.pythonhosted.org/packages/f8/27/fc5dce240b68a1ed876bc80b2238fbaaa0f695dbaf88660728a0239a2b20/tree_sitter_language_pack-0.7.2-cp39-abi3-win_amd64.whl", hash = "sha256:d71c6b4c14b3370ca783319ede7a581a10e6dd1bdfe5d31d316d9216981a6406", size = 14316050 },
]

[[package]]
name = "tree-sitter-yaml"
version = "0.7.0"
source = { registry = "https://pypi.org/simple" }
sdist = { url = "https://files.pythonhosted.org/packages/93/04/6de8be8112c50450cab753fcd6b74d8368c60f6099bf551cee0bec69563a/tree_sitter_yaml-0.7.0.tar.gz", hash = "sha256:9c8bb17d9755c3b0e757260917240c0d19883cd3b59a5d74f205baa8bf8435a4", size = 85085 }
wheels = [
    { url = "https://files.pythonhosted.org/packages/69/1d/243dbdf59fae8a4109e19f0994e2627ddedb2e16b7cf99bd42be64367742/tree_sitter_yaml-0.7.0-cp39-abi3-macosx_10_9_x86_64.whl", hash = "sha256:e21553ac190ae05bf82796df8beb4d9158ba195b5846018cb36fbc3a35bd0679", size = 43335 },
    { url = "https://files.pythonhosted.org/packages/e2/63/e5d5868a1498e20fd07e7db62933766fd64950279862e3e7f150b88ec69d/tree_sitter_yaml-0.7.0-cp39-abi3-macosx_11_0_arm64.whl", hash = "sha256:c022054f1f9b54201082ea83073a6c24c42d0436ad8ee99ff2574cba8f928c28", size = 44574 },
    { url = "https://files.pythonhosted.org/packages/f5/ba/9cff9a3fddb1b6b38bc71ce1dfdb8892ab15a4042c104f4582e30318b412/tree_sitter_yaml-0.7.0-cp39-abi3-manylinux_2_17_aarch64.manylinux2014_aarch64.whl", hash = "sha256:1cd1725142f19e41c51d27c99cfc60780f596e069eb181cfa6433d993a19aa3d", size = 93088 },
    { url = "https://files.pythonhosted.org/packages/19/09/39d29d9a22cee0b3c3e4f3fdbd23e4534b9c2a84b5f962f369eafcfbf88c/tree_sitter_yaml-0.7.0-cp39-abi3-manylinux_2_5_x86_64.manylinux1_x86_64.manylinux_2_17_x86_64.manylinux2014_x86_64.whl", hash = "sha256:9d1b268378254f75bb27396d83c96d886ccbfcda6bd8c2778e94e3e1d2459085", size = 91367 },
    { url = "https://files.pythonhosted.org/packages/b0/b7/285653b894b351436917b5fe5e738eecaeb2128b4e4bf72bfe0c6043f62e/tree_sitter_yaml-0.7.0-cp39-abi3-musllinux_1_2_x86_64.whl", hash = "sha256:27c2e7f4f49ddf410003abbb82a7b00ec77ea263d8ef08dbce1a15d293eed2fd", size = 87405 },
    { url = "https://files.pythonhosted.org/packages/bb/73/0cdc82ea653c190475a4f63dd4a1f4efd5d1c7d09d2668b8d84008a4c4f8/tree_sitter_yaml-0.7.0-cp39-abi3-win_amd64.whl", hash = "sha256:98dce0d6bc376f842cfb1d3c32512eea95b37e61cd2c87074bb4b05c999917c8", size = 45360 },
    { url = "https://files.pythonhosted.org/packages/2e/32/af2d676b0176a958f22a75b04be836e09476a10844baab78c018a5030297/tree_sitter_yaml-0.7.0-cp39-abi3-win_arm64.whl", hash = "sha256:f0f8d8e05fa8e70f08d0f18a209d6026e171844f4ea7090e7c779b9c375b3a31", size = 43650 },
]

[[package]]
name = "triton"
version = "3.3.0"
source = { registry = "https://pypi.org/simple" }
dependencies = [
    { name = "setuptools" },
]
wheels = [
    { url = "https://files.pythonhosted.org/packages/11/53/ce18470914ab6cfbec9384ee565d23c4d1c55f0548160b1c7b33000b11fd/triton-3.3.0-cp312-cp312-manylinux_2_27_x86_64.manylinux_2_28_x86_64.whl", hash = "sha256:b68c778f6c4218403a6bd01be7484f6dc9e20fe2083d22dd8aef33e3b87a10a3", size = 156504509 },
    { url = "https://files.pythonhosted.org/packages/7d/74/4bf2702b65e93accaa20397b74da46fb7a0356452c1bb94dbabaf0582930/triton-3.3.0-cp313-cp313-manylinux_2_27_x86_64.manylinux_2_28_x86_64.whl", hash = "sha256:47bc87ad66fa4ef17968299acacecaab71ce40a238890acc6ad197c3abe2b8f1", size = 156516468 },
    { url = "https://files.pythonhosted.org/packages/0a/93/f28a696fa750b9b608baa236f8225dd3290e5aff27433b06143adc025961/triton-3.3.0-cp313-cp313t-manylinux_2_27_x86_64.manylinux_2_28_x86_64.whl", hash = "sha256:ce4700fc14032af1e049005ae94ba908e71cd6c2df682239aed08e49bc71b742", size = 156580729 },
]

[[package]]
name = "twine"
version = "6.1.0"
source = { registry = "https://pypi.org/simple" }
dependencies = [
    { name = "id" },
    { name = "keyring", marker = "platform_machine != 'ppc64le' and platform_machine != 's390x'" },
    { name = "packaging" },
    { name = "readme-renderer" },
    { name = "requests" },
    { name = "requests-toolbelt" },
    { name = "rfc3986" },
    { name = "rich" },
    { name = "urllib3" },
]
sdist = { url = "https://files.pythonhosted.org/packages/c8/a2/6df94fc5c8e2170d21d7134a565c3a8fb84f9797c1dd65a5976aaf714418/twine-6.1.0.tar.gz", hash = "sha256:be324f6272eff91d07ee93f251edf232fc647935dd585ac003539b42404a8dbd", size = 168404 }
wheels = [
    { url = "https://files.pythonhosted.org/packages/7c/b6/74e927715a285743351233f33ea3c684528a0d374d2e43ff9ce9585b73fe/twine-6.1.0-py3-none-any.whl", hash = "sha256:a47f973caf122930bf0fbbf17f80b83bc1602c9ce393c7845f289a3001dc5384", size = 40791 },
]

[[package]]
name = "typer"
version = "0.15.3"
source = { registry = "https://pypi.org/simple" }
dependencies = [
    { name = "click" },
    { name = "rich" },
    { name = "shellingham" },
    { name = "typing-extensions" },
]
sdist = { url = "https://files.pythonhosted.org/packages/98/1a/5f36851f439884bcfe8539f6a20ff7516e7b60f319bbaf69a90dc35cc2eb/typer-0.15.3.tar.gz", hash = "sha256:818873625d0569653438316567861899f7e9972f2e6e0c16dab608345ced713c", size = 101641 }
wheels = [
    { url = "https://files.pythonhosted.org/packages/48/20/9d953de6f4367163d23ec823200eb3ecb0050a2609691e512c8b95827a9b/typer-0.15.3-py3-none-any.whl", hash = "sha256:c86a65ad77ca531f03de08d1b9cb67cd09ad02ddddf4b34745b5008f43b239bd", size = 45253 },
]

[[package]]
name = "typing-extensions"
version = "4.13.2"
source = { registry = "https://pypi.org/simple" }
sdist = { url = "https://files.pythonhosted.org/packages/f6/37/23083fcd6e35492953e8d2aaaa68b860eb422b34627b13f2ce3eb6106061/typing_extensions-4.13.2.tar.gz", hash = "sha256:e6c81219bd689f51865d9e372991c540bda33a0379d5573cddb9a3a23f7caaef", size = 106967 }
wheels = [
    { url = "https://files.pythonhosted.org/packages/8b/54/b1ae86c0973cc6f0210b53d508ca3641fb6d0c56823f288d108bc7ab3cc8/typing_extensions-4.13.2-py3-none-any.whl", hash = "sha256:a439e7c04b49fec3e5d3e2beaa21755cadbbdc391694e28ccdd36ca4a1408f8c", size = 45806 },
]

[[package]]
name = "typing-inspection"
version = "0.4.0"
source = { registry = "https://pypi.org/simple" }
dependencies = [
    { name = "typing-extensions" },
]
sdist = { url = "https://files.pythonhosted.org/packages/82/5c/e6082df02e215b846b4b8c0b887a64d7d08ffaba30605502639d44c06b82/typing_inspection-0.4.0.tar.gz", hash = "sha256:9765c87de36671694a67904bf2c96e395be9c6439bb6c87b5142569dcdd65122", size = 76222 }
wheels = [
    { url = "https://files.pythonhosted.org/packages/31/08/aa4fdfb71f7de5176385bd9e90852eaf6b5d622735020ad600f2bab54385/typing_inspection-0.4.0-py3-none-any.whl", hash = "sha256:50e72559fcd2a6367a19f7a7e610e6afcb9fac940c650290eed893d61386832f", size = 14125 },
]

[[package]]
name = "tzdata"
version = "2025.2"
source = { registry = "https://pypi.org/simple" }
sdist = { url = "https://files.pythonhosted.org/packages/95/32/1a225d6164441be760d75c2c42e2780dc0873fe382da3e98a2e1e48361e5/tzdata-2025.2.tar.gz", hash = "sha256:b60a638fcc0daffadf82fe0f57e53d06bdec2f36c4df66280ae79bce6bd6f2b9", size = 196380 }
wheels = [
    { url = "https://files.pythonhosted.org/packages/5c/23/c7abc0ca0a1526a0774eca151daeb8de62ec457e77262b66b359c3c7679e/tzdata-2025.2-py2.py3-none-any.whl", hash = "sha256:1a403fada01ff9221ca8044d701868fa132215d84beb92242d9acd2147f667a8", size = 347839 },
]

[[package]]
name = "unidiff"
version = "0.7.5"
source = { registry = "https://pypi.org/simple" }
sdist = { url = "https://files.pythonhosted.org/packages/a3/48/81be0ac96e423a877754153699731ef439fd7b80b4c8b5425c94ed079ebd/unidiff-0.7.5.tar.gz", hash = "sha256:2e5f0162052248946b9f0970a40e9e124236bf86c82b70821143a6fc1dea2574", size = 20931 }
wheels = [
    { url = "https://files.pythonhosted.org/packages/8a/54/57c411a6e8f7bd7848c8b66e4dcaffa586bf4c02e63f2280db0327a4e6eb/unidiff-0.7.5-py2.py3-none-any.whl", hash = "sha256:c93bf2265cc1ba2a520e415ab05da587370bc2a3ae9e0414329f54f0c2fc09e8", size = 14386 },
]

[[package]]
name = "urllib3"
version = "2.4.0"
source = { registry = "https://pypi.org/simple" }
sdist = { url = "https://files.pythonhosted.org/packages/8a/78/16493d9c386d8e60e442a35feac5e00f0913c0f4b7c217c11e8ec2ff53e0/urllib3-2.4.0.tar.gz", hash = "sha256:414bc6535b787febd7567804cc015fee39daab8ad86268f1310a9250697de466", size = 390672 }
wheels = [
    { url = "https://files.pythonhosted.org/packages/6b/11/cc635220681e93a0183390e26485430ca2c7b5f9d33b15c74c2861cb8091/urllib3-2.4.0-py3-none-any.whl", hash = "sha256:4e16665048960a0900c702d4a66415956a584919c03361cac9f1df5c5dd7e813", size = 128680 },
]

[[package]]
name = "verspec"
version = "0.1.0"
source = { registry = "https://pypi.org/simple" }
sdist = { url = "https://files.pythonhosted.org/packages/e7/44/8126f9f0c44319b2efc65feaad589cadef4d77ece200ae3c9133d58464d0/verspec-0.1.0.tar.gz", hash = "sha256:c4504ca697b2056cdb4bfa7121461f5a0e81809255b41c03dda4ba823637c01e", size = 27123 }
wheels = [
    { url = "https://files.pythonhosted.org/packages/a4/ce/3b6fee91c85626eaf769d617f1be9d2e15c1cca027bbdeb2e0d751469355/verspec-0.1.0-py3-none-any.whl", hash = "sha256:741877d5633cc9464c45a469ae2a31e801e6dbbaa85b9675d481cda100f11c31", size = 19640 },
]

[[package]]
name = "virtualenv"
version = "20.30.0"
source = { registry = "https://pypi.org/simple" }
dependencies = [
    { name = "distlib" },
    { name = "filelock" },
    { name = "platformdirs" },
]
sdist = { url = "https://files.pythonhosted.org/packages/38/e0/633e369b91bbc664df47dcb5454b6c7cf441e8f5b9d0c250ce9f0546401e/virtualenv-20.30.0.tar.gz", hash = "sha256:800863162bcaa5450a6e4d721049730e7f2dae07720e0902b0e4040bd6f9ada8", size = 4346945 }
wheels = [
    { url = "https://files.pythonhosted.org/packages/4c/ed/3cfeb48175f0671ec430ede81f628f9fb2b1084c9064ca67ebe8c0ed6a05/virtualenv-20.30.0-py3-none-any.whl", hash = "sha256:e34302959180fca3af42d1800df014b35019490b119eba981af27f2fa486e5d6", size = 4329461 },
]

[[package]]
name = "voyageai"
version = "0.3.2"
source = { registry = "https://pypi.org/simple" }
dependencies = [
    { name = "aiohttp" },
    { name = "aiolimiter" },
    { name = "numpy" },
    { name = "pillow" },
    { name = "pydantic" },
    { name = "requests" },
    { name = "tenacity" },
    { name = "tokenizers" },
]
sdist = { url = "https://files.pythonhosted.org/packages/c7/b7/c9f633149f1bdea95b43d38aa50404df2bdf769f0ccc0b402ca922d454e3/voyageai-0.3.2.tar.gz", hash = "sha256:bd1b52d26179d91853cbd2a0e52dc95cb0d526760c6c830959e01eb5ff9eaa12", size = 18979 }
wheels = [
    { url = "https://files.pythonhosted.org/packages/86/e1/0b2defa3a83aabe67db05d5f494d617dd4764b2a043d83ddc26be5e6e0db/voyageai-0.3.2-py3-none-any.whl", hash = "sha256:1398d6c6bfb1dd3b484f400713e538f00ce8a335250442b0902c21116d9705a8", size = 25518 },
]

[[package]]
name = "vulture"
version = "2.14"
source = { registry = "https://pypi.org/simple" }
sdist = { url = "https://files.pythonhosted.org/packages/8e/25/925f35db758a0f9199113aaf61d703de891676b082bd7cf73ea01d6000f7/vulture-2.14.tar.gz", hash = "sha256:cb8277902a1138deeab796ec5bef7076a6e0248ca3607a3f3dee0b6d9e9b8415", size = 58823 }
wheels = [
    { url = "https://files.pythonhosted.org/packages/a0/56/0cc15b8ff2613c1d5c3dc1f3f576ede1c43868c1bc2e5ccaa2d4bcd7974d/vulture-2.14-py2.py3-none-any.whl", hash = "sha256:d9a90dba89607489548a49d557f8bac8112bd25d3cbc8aeef23e860811bd5ed9", size = 28915 },
]

[[package]]
name = "watchdog"
version = "6.0.0"
source = { registry = "https://pypi.org/simple" }
sdist = { url = "https://files.pythonhosted.org/packages/db/7d/7f3d619e951c88ed75c6037b246ddcf2d322812ee8ea189be89511721d54/watchdog-6.0.0.tar.gz", hash = "sha256:9ddf7c82fda3ae8e24decda1338ede66e1c99883db93711d8fb941eaa2d8c282", size = 131220 }
wheels = [
    { url = "https://files.pythonhosted.org/packages/39/ea/3930d07dafc9e286ed356a679aa02d777c06e9bfd1164fa7c19c288a5483/watchdog-6.0.0-cp312-cp312-macosx_10_13_universal2.whl", hash = "sha256:bdd4e6f14b8b18c334febb9c4425a878a2ac20efd1e0b231978e7b150f92a948", size = 96471 },
    { url = "https://files.pythonhosted.org/packages/12/87/48361531f70b1f87928b045df868a9fd4e253d9ae087fa4cf3f7113be363/watchdog-6.0.0-cp312-cp312-macosx_10_13_x86_64.whl", hash = "sha256:c7c15dda13c4eb00d6fb6fc508b3c0ed88b9d5d374056b239c4ad1611125c860", size = 88449 },
    { url = "https://files.pythonhosted.org/packages/5b/7e/8f322f5e600812e6f9a31b75d242631068ca8f4ef0582dd3ae6e72daecc8/watchdog-6.0.0-cp312-cp312-macosx_11_0_arm64.whl", hash = "sha256:6f10cb2d5902447c7d0da897e2c6768bca89174d0c6e1e30abec5421af97a5b0", size = 89054 },
    { url = "https://files.pythonhosted.org/packages/68/98/b0345cabdce2041a01293ba483333582891a3bd5769b08eceb0d406056ef/watchdog-6.0.0-cp313-cp313-macosx_10_13_universal2.whl", hash = "sha256:490ab2ef84f11129844c23fb14ecf30ef3d8a6abafd3754a6f75ca1e6654136c", size = 96480 },
    { url = "https://files.pythonhosted.org/packages/85/83/cdf13902c626b28eedef7ec4f10745c52aad8a8fe7eb04ed7b1f111ca20e/watchdog-6.0.0-cp313-cp313-macosx_10_13_x86_64.whl", hash = "sha256:76aae96b00ae814b181bb25b1b98076d5fc84e8a53cd8885a318b42b6d3a5134", size = 88451 },
    { url = "https://files.pythonhosted.org/packages/fe/c4/225c87bae08c8b9ec99030cd48ae9c4eca050a59bf5c2255853e18c87b50/watchdog-6.0.0-cp313-cp313-macosx_11_0_arm64.whl", hash = "sha256:a175f755fc2279e0b7312c0035d52e27211a5bc39719dd529625b1930917345b", size = 89057 },
    { url = "https://files.pythonhosted.org/packages/a9/c7/ca4bf3e518cb57a686b2feb4f55a1892fd9a3dd13f470fca14e00f80ea36/watchdog-6.0.0-py3-none-manylinux2014_aarch64.whl", hash = "sha256:7607498efa04a3542ae3e05e64da8202e58159aa1fa4acddf7678d34a35d4f13", size = 79079 },
    { url = "https://files.pythonhosted.org/packages/5c/51/d46dc9332f9a647593c947b4b88e2381c8dfc0942d15b8edc0310fa4abb1/watchdog-6.0.0-py3-none-manylinux2014_armv7l.whl", hash = "sha256:9041567ee8953024c83343288ccc458fd0a2d811d6a0fd68c4c22609e3490379", size = 79078 },
    { url = "https://files.pythonhosted.org/packages/d4/57/04edbf5e169cd318d5f07b4766fee38e825d64b6913ca157ca32d1a42267/watchdog-6.0.0-py3-none-manylinux2014_i686.whl", hash = "sha256:82dc3e3143c7e38ec49d61af98d6558288c415eac98486a5c581726e0737c00e", size = 79076 },
    { url = "https://files.pythonhosted.org/packages/ab/cc/da8422b300e13cb187d2203f20b9253e91058aaf7db65b74142013478e66/watchdog-6.0.0-py3-none-manylinux2014_ppc64.whl", hash = "sha256:212ac9b8bf1161dc91bd09c048048a95ca3a4c4f5e5d4a7d1b1a7d5752a7f96f", size = 79077 },
    { url = "https://files.pythonhosted.org/packages/2c/3b/b8964e04ae1a025c44ba8e4291f86e97fac443bca31de8bd98d3263d2fcf/watchdog-6.0.0-py3-none-manylinux2014_ppc64le.whl", hash = "sha256:e3df4cbb9a450c6d49318f6d14f4bbc80d763fa587ba46ec86f99f9e6876bb26", size = 79078 },
    { url = "https://files.pythonhosted.org/packages/62/ae/a696eb424bedff7407801c257d4b1afda455fe40821a2be430e173660e81/watchdog-6.0.0-py3-none-manylinux2014_s390x.whl", hash = "sha256:2cce7cfc2008eb51feb6aab51251fd79b85d9894e98ba847408f662b3395ca3c", size = 79077 },
    { url = "https://files.pythonhosted.org/packages/b5/e8/dbf020b4d98251a9860752a094d09a65e1b436ad181faf929983f697048f/watchdog-6.0.0-py3-none-manylinux2014_x86_64.whl", hash = "sha256:20ffe5b202af80ab4266dcd3e91aae72bf2da48c0d33bdb15c66658e685e94e2", size = 79078 },
    { url = "https://files.pythonhosted.org/packages/07/f6/d0e5b343768e8bcb4cda79f0f2f55051bf26177ecd5651f84c07567461cf/watchdog-6.0.0-py3-none-win32.whl", hash = "sha256:07df1fdd701c5d4c8e55ef6cf55b8f0120fe1aef7ef39a1c6fc6bc2e606d517a", size = 79065 },
    { url = "https://files.pythonhosted.org/packages/db/d9/c495884c6e548fce18a8f40568ff120bc3a4b7b99813081c8ac0c936fa64/watchdog-6.0.0-py3-none-win_amd64.whl", hash = "sha256:cbafb470cf848d93b5d013e2ecb245d4aa1c8fd0504e863ccefa32445359d680", size = 79070 },
    { url = "https://files.pythonhosted.org/packages/33/e8/e40370e6d74ddba47f002a32919d91310d6074130fe4e17dabcafc15cbf1/watchdog-6.0.0-py3-none-win_ia64.whl", hash = "sha256:a1914259fa9e1454315171103c6a30961236f508b9b623eae470268bbcc6a22f", size = 79067 },
]

[[package]]
name = "wcwidth"
version = "0.2.13"
source = { registry = "https://pypi.org/simple" }
sdist = { url = "https://files.pythonhosted.org/packages/6c/63/53559446a878410fc5a5974feb13d31d78d752eb18aeba59c7fef1af7598/wcwidth-0.2.13.tar.gz", hash = "sha256:72ea0c06399eb286d978fdedb6923a9eb47e1c486ce63e9b4e64fc18303972b5", size = 101301 }
wheels = [
    { url = "https://files.pythonhosted.org/packages/fd/84/fd2ba7aafacbad3c4201d395674fc6348826569da3c0937e75505ead3528/wcwidth-0.2.13-py2.py3-none-any.whl", hash = "sha256:3da69048e4540d84af32131829ff948f1e022c1c6bdb8d6102117aac784f6859", size = 34166 },
]

[[package]]
name = "webencodings"
version = "0.5.1"
source = { registry = "https://pypi.org/simple" }
sdist = { url = "https://files.pythonhosted.org/packages/0b/02/ae6ceac1baeda530866a85075641cec12989bd8d31af6d5ab4a3e8c92f47/webencodings-0.5.1.tar.gz", hash = "sha256:b36a1c245f2d304965eb4e0a82848379241dc04b865afcc4aab16748587e1923", size = 9721 }
wheels = [
    { url = "https://files.pythonhosted.org/packages/f4/24/2a3e3df732393fed8b3ebf2ec078f05546de641fe1b667ee316ec1dcf3b7/webencodings-0.5.1-py2.py3-none-any.whl", hash = "sha256:a0af1213f3c2226497a97e2b3aa01a7e4bee4f403f95be16fc9acd2947514a78", size = 11774 },
]

[[package]]
name = "yarl"
version = "1.20.0"
source = { registry = "https://pypi.org/simple" }
dependencies = [
    { name = "idna" },
    { name = "multidict" },
    { name = "propcache" },
]
sdist = { url = "https://files.pythonhosted.org/packages/62/51/c0edba5219027f6eab262e139f73e2417b0f4efffa23bf562f6e18f76ca5/yarl-1.20.0.tar.gz", hash = "sha256:686d51e51ee5dfe62dec86e4866ee0e9ed66df700d55c828a615640adc885307", size = 185258 }
wheels = [
    { url = "https://files.pythonhosted.org/packages/c3/e8/3efdcb83073df978bb5b1a9cc0360ce596680e6c3fac01f2a994ccbb8939/yarl-1.20.0-cp312-cp312-macosx_10_13_universal2.whl", hash = "sha256:e06b9f6cdd772f9b665e5ba8161968e11e403774114420737f7884b5bd7bdf6f", size = 147089 },
    { url = "https://files.pythonhosted.org/packages/60/c3/9e776e98ea350f76f94dd80b408eaa54e5092643dbf65fd9babcffb60509/yarl-1.20.0-cp312-cp312-macosx_10_13_x86_64.whl", hash = "sha256:b9ae2fbe54d859b3ade40290f60fe40e7f969d83d482e84d2c31b9bff03e359e", size = 97706 },
    { url = "https://files.pythonhosted.org/packages/0c/5b/45cdfb64a3b855ce074ae607b9fc40bc82e7613b94e7612b030255c93a09/yarl-1.20.0-cp312-cp312-macosx_11_0_arm64.whl", hash = "sha256:6d12b8945250d80c67688602c891237994d203d42427cb14e36d1a732eda480e", size = 95719 },
    { url = "https://files.pythonhosted.org/packages/2d/4e/929633b249611eeed04e2f861a14ed001acca3ef9ec2a984a757b1515889/yarl-1.20.0-cp312-cp312-manylinux_2_17_aarch64.manylinux2014_aarch64.whl", hash = "sha256:087e9731884621b162a3e06dc0d2d626e1542a617f65ba7cc7aeab279d55ad33", size = 343972 },
    { url = "https://files.pythonhosted.org/packages/49/fd/047535d326c913f1a90407a3baf7ff535b10098611eaef2c527e32e81ca1/yarl-1.20.0-cp312-cp312-manylinux_2_17_armv7l.manylinux2014_armv7l.manylinux_2_31_armv7l.whl", hash = "sha256:69df35468b66c1a6e6556248e6443ef0ec5f11a7a4428cf1f6281f1879220f58", size = 339639 },
    { url = "https://files.pythonhosted.org/packages/48/2f/11566f1176a78f4bafb0937c0072410b1b0d3640b297944a6a7a556e1d0b/yarl-1.20.0-cp312-cp312-manylinux_2_17_ppc64le.manylinux2014_ppc64le.whl", hash = "sha256:3b2992fe29002fd0d4cbaea9428b09af9b8686a9024c840b8a2b8f4ea4abc16f", size = 353745 },
    { url = "https://files.pythonhosted.org/packages/26/17/07dfcf034d6ae8837b33988be66045dd52f878dfb1c4e8f80a7343f677be/yarl-1.20.0-cp312-cp312-manylinux_2_17_s390x.manylinux2014_s390x.whl", hash = "sha256:4c903e0b42aab48abfbac668b5a9d7b6938e721a6341751331bcd7553de2dcae", size = 354178 },
    { url = "https://files.pythonhosted.org/packages/15/45/212604d3142d84b4065d5f8cab6582ed3d78e4cc250568ef2a36fe1cf0a5/yarl-1.20.0-cp312-cp312-manylinux_2_17_x86_64.manylinux2014_x86_64.whl", hash = "sha256:bf099e2432131093cc611623e0b0bcc399b8cddd9a91eded8bfb50402ec35018", size = 349219 },
    { url = "https://files.pythonhosted.org/packages/e6/e0/a10b30f294111c5f1c682461e9459935c17d467a760c21e1f7db400ff499/yarl-1.20.0-cp312-cp312-manylinux_2_5_i686.manylinux1_i686.manylinux_2_17_i686.manylinux2014_i686.whl", hash = "sha256:8a7f62f5dc70a6c763bec9ebf922be52aa22863d9496a9a30124d65b489ea672", size = 337266 },
    { url = "https://files.pythonhosted.org/packages/33/a6/6efa1d85a675d25a46a167f9f3e80104cde317dfdf7f53f112ae6b16a60a/yarl-1.20.0-cp312-cp312-musllinux_1_2_aarch64.whl", hash = "sha256:54ac15a8b60382b2bcefd9a289ee26dc0920cf59b05368c9b2b72450751c6eb8", size = 360873 },
    { url = "https://files.pythonhosted.org/packages/77/67/c8ab718cb98dfa2ae9ba0f97bf3cbb7d45d37f13fe1fbad25ac92940954e/yarl-1.20.0-cp312-cp312-musllinux_1_2_armv7l.whl", hash = "sha256:25b3bc0763a7aca16a0f1b5e8ef0f23829df11fb539a1b70476dcab28bd83da7", size = 360524 },
    { url = "https://files.pythonhosted.org/packages/bd/e8/c3f18660cea1bc73d9f8a2b3ef423def8dadbbae6c4afabdb920b73e0ead/yarl-1.20.0-cp312-cp312-musllinux_1_2_i686.whl", hash = "sha256:b2586e36dc070fc8fad6270f93242124df68b379c3a251af534030a4a33ef594", size = 365370 },
    { url = "https://files.pythonhosted.org/packages/c9/99/33f3b97b065e62ff2d52817155a89cfa030a1a9b43fee7843ef560ad9603/yarl-1.20.0-cp312-cp312-musllinux_1_2_ppc64le.whl", hash = "sha256:866349da9d8c5290cfefb7fcc47721e94de3f315433613e01b435473be63daa6", size = 373297 },
    { url = "https://files.pythonhosted.org/packages/3d/89/7519e79e264a5f08653d2446b26d4724b01198a93a74d2e259291d538ab1/yarl-1.20.0-cp312-cp312-musllinux_1_2_s390x.whl", hash = "sha256:33bb660b390a0554d41f8ebec5cd4475502d84104b27e9b42f5321c5192bfcd1", size = 378771 },
    { url = "https://files.pythonhosted.org/packages/3a/58/6c460bbb884abd2917c3eef6f663a4a873f8dc6f498561fc0ad92231c113/yarl-1.20.0-cp312-cp312-musllinux_1_2_x86_64.whl", hash = "sha256:737e9f171e5a07031cbee5e9180f6ce21a6c599b9d4b2c24d35df20a52fabf4b", size = 375000 },
    { url = "https://files.pythonhosted.org/packages/3b/2a/dd7ed1aa23fea996834278d7ff178f215b24324ee527df53d45e34d21d28/yarl-1.20.0-cp312-cp312-win32.whl", hash = "sha256:839de4c574169b6598d47ad61534e6981979ca2c820ccb77bf70f4311dd2cc64", size = 86355 },
    { url = "https://files.pythonhosted.org/packages/ca/c6/333fe0338305c0ac1c16d5aa7cc4841208d3252bbe62172e0051006b5445/yarl-1.20.0-cp312-cp312-win_amd64.whl", hash = "sha256:3d7dbbe44b443b0c4aa0971cb07dcb2c2060e4a9bf8d1301140a33a93c98e18c", size = 92904 },
    { url = "https://files.pythonhosted.org/packages/0f/6f/514c9bff2900c22a4f10e06297714dbaf98707143b37ff0bcba65a956221/yarl-1.20.0-cp313-cp313-macosx_10_13_universal2.whl", hash = "sha256:2137810a20b933b1b1b7e5cf06a64c3ed3b4747b0e5d79c9447c00db0e2f752f", size = 145030 },
    { url = "https://files.pythonhosted.org/packages/4e/9d/f88da3fa319b8c9c813389bfb3463e8d777c62654c7168e580a13fadff05/yarl-1.20.0-cp313-cp313-macosx_10_13_x86_64.whl", hash = "sha256:447c5eadd750db8389804030d15f43d30435ed47af1313303ed82a62388176d3", size = 96894 },
    { url = "https://files.pythonhosted.org/packages/cd/57/92e83538580a6968b2451d6c89c5579938a7309d4785748e8ad42ddafdce/yarl-1.20.0-cp313-cp313-macosx_11_0_arm64.whl", hash = "sha256:42fbe577272c203528d402eec8bf4b2d14fd49ecfec92272334270b850e9cd7d", size = 94457 },
    { url = "https://files.pythonhosted.org/packages/e9/ee/7ee43bd4cf82dddd5da97fcaddb6fa541ab81f3ed564c42f146c83ae17ce/yarl-1.20.0-cp313-cp313-manylinux_2_17_aarch64.manylinux2014_aarch64.whl", hash = "sha256:18e321617de4ab170226cd15006a565d0fa0d908f11f724a2c9142d6b2812ab0", size = 343070 },
    { url = "https://files.pythonhosted.org/packages/4a/12/b5eccd1109e2097bcc494ba7dc5de156e41cf8309fab437ebb7c2b296ce3/yarl-1.20.0-cp313-cp313-manylinux_2_17_armv7l.manylinux2014_armv7l.manylinux_2_31_armv7l.whl", hash = "sha256:4345f58719825bba29895011e8e3b545e6e00257abb984f9f27fe923afca2501", size = 337739 },
    { url = "https://files.pythonhosted.org/packages/7d/6b/0eade8e49af9fc2585552f63c76fa59ef469c724cc05b29519b19aa3a6d5/yarl-1.20.0-cp313-cp313-manylinux_2_17_ppc64le.manylinux2014_ppc64le.whl", hash = "sha256:5d9b980d7234614bc4674468ab173ed77d678349c860c3af83b1fffb6a837ddc", size = 351338 },
    { url = "https://files.pythonhosted.org/packages/45/cb/aaaa75d30087b5183c7b8a07b4fb16ae0682dd149a1719b3a28f54061754/yarl-1.20.0-cp313-cp313-manylinux_2_17_s390x.manylinux2014_s390x.whl", hash = "sha256:af4baa8a445977831cbaa91a9a84cc09debb10bc8391f128da2f7bd070fc351d", size = 353636 },
    { url = "https://files.pythonhosted.org/packages/98/9d/d9cb39ec68a91ba6e66fa86d97003f58570327d6713833edf7ad6ce9dde5/yarl-1.20.0-cp313-cp313-manylinux_2_17_x86_64.manylinux2014_x86_64.whl", hash = "sha256:123393db7420e71d6ce40d24885a9e65eb1edefc7a5228db2d62bcab3386a5c0", size = 348061 },
    { url = "https://files.pythonhosted.org/packages/72/6b/103940aae893d0cc770b4c36ce80e2ed86fcb863d48ea80a752b8bda9303/yarl-1.20.0-cp313-cp313-manylinux_2_5_i686.manylinux1_i686.manylinux_2_17_i686.manylinux2014_i686.whl", hash = "sha256:ab47acc9332f3de1b39e9b702d9c916af7f02656b2a86a474d9db4e53ef8fd7a", size = 334150 },
    { url = "https://files.pythonhosted.org/packages/ef/b2/986bd82aa222c3e6b211a69c9081ba46484cffa9fab2a5235e8d18ca7a27/yarl-1.20.0-cp313-cp313-musllinux_1_2_aarch64.whl", hash = "sha256:4a34c52ed158f89876cba9c600b2c964dfc1ca52ba7b3ab6deb722d1d8be6df2", size = 362207 },
    { url = "https://files.pythonhosted.org/packages/14/7c/63f5922437b873795d9422cbe7eb2509d4b540c37ae5548a4bb68fd2c546/yarl-1.20.0-cp313-cp313-musllinux_1_2_armv7l.whl", hash = "sha256:04d8cfb12714158abf2618f792c77bc5c3d8c5f37353e79509608be4f18705c9", size = 361277 },
    { url = "https://files.pythonhosted.org/packages/81/83/450938cccf732466953406570bdb42c62b5ffb0ac7ac75a1f267773ab5c8/yarl-1.20.0-cp313-cp313-musllinux_1_2_i686.whl", hash = "sha256:7dc63ad0d541c38b6ae2255aaa794434293964677d5c1ec5d0116b0e308031f5", size = 364990 },
    { url = "https://files.pythonhosted.org/packages/b4/de/af47d3a47e4a833693b9ec8e87debb20f09d9fdc9139b207b09a3e6cbd5a/yarl-1.20.0-cp313-cp313-musllinux_1_2_ppc64le.whl", hash = "sha256:f9d02b591a64e4e6ca18c5e3d925f11b559c763b950184a64cf47d74d7e41877", size = 374684 },
    { url = "https://files.pythonhosted.org/packages/62/0b/078bcc2d539f1faffdc7d32cb29a2d7caa65f1a6f7e40795d8485db21851/yarl-1.20.0-cp313-cp313-musllinux_1_2_s390x.whl", hash = "sha256:95fc9876f917cac7f757df80a5dda9de59d423568460fe75d128c813b9af558e", size = 382599 },
    { url = "https://files.pythonhosted.org/packages/74/a9/4fdb1a7899f1fb47fd1371e7ba9e94bff73439ce87099d5dd26d285fffe0/yarl-1.20.0-cp313-cp313-musllinux_1_2_x86_64.whl", hash = "sha256:bb769ae5760cd1c6a712135ee7915f9d43f11d9ef769cb3f75a23e398a92d384", size = 378573 },
    { url = "https://files.pythonhosted.org/packages/fd/be/29f5156b7a319e4d2e5b51ce622b4dfb3aa8d8204cd2a8a339340fbfad40/yarl-1.20.0-cp313-cp313-win32.whl", hash = "sha256:70e0c580a0292c7414a1cead1e076c9786f685c1fc4757573d2967689b370e62", size = 86051 },
    { url = "https://files.pythonhosted.org/packages/52/56/05fa52c32c301da77ec0b5f63d2d9605946fe29defacb2a7ebd473c23b81/yarl-1.20.0-cp313-cp313-win_amd64.whl", hash = "sha256:4c43030e4b0af775a85be1fa0433119b1565673266a70bf87ef68a9d5ba3174c", size = 92742 },
    { url = "https://files.pythonhosted.org/packages/d4/2f/422546794196519152fc2e2f475f0e1d4d094a11995c81a465faf5673ffd/yarl-1.20.0-cp313-cp313t-macosx_10_13_universal2.whl", hash = "sha256:b6c4c3d0d6a0ae9b281e492b1465c72de433b782e6b5001c8e7249e085b69051", size = 163575 },
    { url = "https://files.pythonhosted.org/packages/90/fc/67c64ddab6c0b4a169d03c637fb2d2a212b536e1989dec8e7e2c92211b7f/yarl-1.20.0-cp313-cp313t-macosx_10_13_x86_64.whl", hash = "sha256:8681700f4e4df891eafa4f69a439a6e7d480d64e52bf460918f58e443bd3da7d", size = 106121 },
    { url = "https://files.pythonhosted.org/packages/6d/00/29366b9eba7b6f6baed7d749f12add209b987c4cfbfa418404dbadc0f97c/yarl-1.20.0-cp313-cp313t-macosx_11_0_arm64.whl", hash = "sha256:84aeb556cb06c00652dbf87c17838eb6d92cfd317799a8092cee0e570ee11229", size = 103815 },
    { url = "https://files.pythonhosted.org/packages/28/f4/a2a4c967c8323c03689383dff73396281ced3b35d0ed140580825c826af7/yarl-1.20.0-cp313-cp313t-manylinux_2_17_aarch64.manylinux2014_aarch64.whl", hash = "sha256:f166eafa78810ddb383e930d62e623d288fb04ec566d1b4790099ae0f31485f1", size = 408231 },
    { url = "https://files.pythonhosted.org/packages/0f/a1/66f7ffc0915877d726b70cc7a896ac30b6ac5d1d2760613603b022173635/yarl-1.20.0-cp313-cp313t-manylinux_2_17_armv7l.manylinux2014_armv7l.manylinux_2_31_armv7l.whl", hash = "sha256:5d3d6d14754aefc7a458261027a562f024d4f6b8a798adb472277f675857b1eb", size = 390221 },
    { url = "https://files.pythonhosted.org/packages/41/15/cc248f0504610283271615e85bf38bc014224122498c2016d13a3a1b8426/yarl-1.20.0-cp313-cp313t-manylinux_2_17_ppc64le.manylinux2014_ppc64le.whl", hash = "sha256:2a8f64df8ed5d04c51260dbae3cc82e5649834eebea9eadfd829837b8093eb00", size = 411400 },
    { url = "https://files.pythonhosted.org/packages/5c/af/f0823d7e092bfb97d24fce6c7269d67fcd1aefade97d0a8189c4452e4d5e/yarl-1.20.0-cp313-cp313t-manylinux_2_17_s390x.manylinux2014_s390x.whl", hash = "sha256:4d9949eaf05b4d30e93e4034a7790634bbb41b8be2d07edd26754f2e38e491de", size = 411714 },
    { url = "https://files.pythonhosted.org/packages/83/70/be418329eae64b9f1b20ecdaac75d53aef098797d4c2299d82ae6f8e4663/yarl-1.20.0-cp313-cp313t-manylinux_2_17_x86_64.manylinux2014_x86_64.whl", hash = "sha256:9c366b254082d21cc4f08f522ac201d0d83a8b8447ab562732931d31d80eb2a5", size = 404279 },
    { url = "https://files.pythonhosted.org/packages/19/f5/52e02f0075f65b4914eb890eea1ba97e6fd91dd821cc33a623aa707b2f67/yarl-1.20.0-cp313-cp313t-manylinux_2_5_i686.manylinux1_i686.manylinux_2_17_i686.manylinux2014_i686.whl", hash = "sha256:91bc450c80a2e9685b10e34e41aef3d44ddf99b3a498717938926d05ca493f6a", size = 384044 },
    { url = "https://files.pythonhosted.org/packages/6a/36/b0fa25226b03d3f769c68d46170b3e92b00ab3853d73127273ba22474697/yarl-1.20.0-cp313-cp313t-musllinux_1_2_aarch64.whl", hash = "sha256:9c2aa4387de4bc3a5fe158080757748d16567119bef215bec643716b4fbf53f9", size = 416236 },
    { url = "https://files.pythonhosted.org/packages/cb/3a/54c828dd35f6831dfdd5a79e6c6b4302ae2c5feca24232a83cb75132b205/yarl-1.20.0-cp313-cp313t-musllinux_1_2_armv7l.whl", hash = "sha256:d2cbca6760a541189cf87ee54ff891e1d9ea6406079c66341008f7ef6ab61145", size = 402034 },
    { url = "https://files.pythonhosted.org/packages/10/97/c7bf5fba488f7e049f9ad69c1b8fdfe3daa2e8916b3d321aa049e361a55a/yarl-1.20.0-cp313-cp313t-musllinux_1_2_i686.whl", hash = "sha256:798a5074e656f06b9fad1a162be5a32da45237ce19d07884d0b67a0aa9d5fdda", size = 407943 },
    { url = "https://files.pythonhosted.org/packages/fd/a4/022d2555c1e8fcff08ad7f0f43e4df3aba34f135bff04dd35d5526ce54ab/yarl-1.20.0-cp313-cp313t-musllinux_1_2_ppc64le.whl", hash = "sha256:f106e75c454288472dbe615accef8248c686958c2e7dd3b8d8ee2669770d020f", size = 423058 },
    { url = "https://files.pythonhosted.org/packages/4c/f6/0873a05563e5df29ccf35345a6ae0ac9e66588b41fdb7043a65848f03139/yarl-1.20.0-cp313-cp313t-musllinux_1_2_s390x.whl", hash = "sha256:3b60a86551669c23dc5445010534d2c5d8a4e012163218fc9114e857c0586fdd", size = 423792 },
    { url = "https://files.pythonhosted.org/packages/9e/35/43fbbd082708fa42e923f314c24f8277a28483d219e049552e5007a9aaca/yarl-1.20.0-cp313-cp313t-musllinux_1_2_x86_64.whl", hash = "sha256:3e429857e341d5e8e15806118e0294f8073ba9c4580637e59ab7b238afca836f", size = 422242 },
    { url = "https://files.pythonhosted.org/packages/ed/f7/f0f2500cf0c469beb2050b522c7815c575811627e6d3eb9ec7550ddd0bfe/yarl-1.20.0-cp313-cp313t-win32.whl", hash = "sha256:65a4053580fe88a63e8e4056b427224cd01edfb5f951498bfefca4052f0ce0ac", size = 93816 },
    { url = "https://files.pythonhosted.org/packages/3f/93/f73b61353b2a699d489e782c3f5998b59f974ec3156a2050a52dfd7e8946/yarl-1.20.0-cp313-cp313t-win_amd64.whl", hash = "sha256:53b2da3a6ca0a541c1ae799c349788d480e5144cac47dba0266c7cb6c76151fe", size = 101093 },
    { url = "https://files.pythonhosted.org/packages/ea/1f/70c57b3d7278e94ed22d85e09685d3f0a38ebdd8c5c73b65ba4c0d0fe002/yarl-1.20.0-py3-none-any.whl", hash = "sha256:5d0fe6af927a47a230f31e6004621fd0959eaa915fc62acfafa67ff7229a3124", size = 46124 },
]

[[package]]
name = "zipp"
version = "3.21.0"
source = { registry = "https://pypi.org/simple" }
sdist = { url = "https://files.pythonhosted.org/packages/3f/50/bad581df71744867e9468ebd0bcd6505de3b275e06f202c2cb016e3ff56f/zipp-3.21.0.tar.gz", hash = "sha256:2c9958f6430a2040341a52eb608ed6dd93ef4392e02ffe219417c1b28b5dd1f4", size = 24545 }
wheels = [
    { url = "https://files.pythonhosted.org/packages/b7/1a/7e4798e9339adc931158c9d69ecc34f5e6791489d469f5e50ec15e35f458/zipp-3.21.0-py3-none-any.whl", hash = "sha256:ac1bbe05fd2991f160ebce24ffbac5f6d11d83dc90891255885223d42b3cd931", size = 9630 },
]<|MERGE_RESOLUTION|>--- conflicted
+++ resolved
@@ -350,11 +350,7 @@
 
 [[package]]
 name = "codemap"
-<<<<<<< HEAD
 version = "0.2.0rc2"
-=======
-version = "0.2.0"
->>>>>>> 8bb444d2
 source = { editable = "." }
 dependencies = [
     { name = "asyncer" },
